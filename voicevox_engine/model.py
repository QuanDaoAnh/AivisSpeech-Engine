--- conflicted
+++ resolved
@@ -13,13 +13,8 @@
     """
 
     text: str = Field(title="文字")
-<<<<<<< HEAD
-    consonant: Optional[str] = Field(default=None, title="子音の音素")
-    consonant_length: Optional[float] = Field(default=None, title="子音の音長")
-=======
-    consonant: str | None = Field(title="子音の音素")
-    consonant_length: float | None = Field(title="子音の音長")
->>>>>>> 3df49b98
+    consonant: str | None = Field(default=None, title="子音の音素")
+    consonant_length: float | None = Field(default=None, title="子音の音長")
     vowel: str = Field(title="母音の音素")
     vowel_length: float = Field(title="母音の音長")
     pitch: float = Field(
@@ -44,11 +39,7 @@
 
     moras: list[Mora] = Field(title="モーラのリスト")
     accent: int = Field(title="アクセント箇所")
-<<<<<<< HEAD
-    pause_mora: Optional[Mora] = Field(default=None, title="後ろに無音を付けるかどうか")
-=======
-    pause_mora: Mora | None = Field(title="後ろに無音を付けるかどうか")
->>>>>>> 3df49b98
+    pause_mora: Mora | None = Field(default=None, title="後ろに無音を付けるかどうか")
     is_interrogative: bool = Field(default=False, title="疑問系かどうか")
 
     def __hash__(self) -> int:
@@ -64,8 +55,7 @@
     音声合成用のクエリ
     """
 
-<<<<<<< HEAD
-    accent_phrases: List[AccentPhrase] = Field(title="アクセント句のリスト")
+    accent_phrases: list[AccentPhrase] = Field(title="アクセント句のリスト")
     styleStrengthScale: float = Field(
         default=5.0,
         title="全体のスタイルの強さ (AivisSpeech Engine 固有のフィールド)",
@@ -79,9 +69,6 @@
     intonationScale: float = Field(
         title="全体のテンポの緩急 (抑揚設定ではない点で VOICEVOX ENGINE と異なる)"
     )
-=======
-    accent_phrases: list[AccentPhrase] = Field(title="アクセント句のリスト")
->>>>>>> 3df49b98
     speedScale: float = Field(title="全体の話速")
     pitchScale: float = Field(title="全体の音高")
     volumeScale: float = Field(title="全体の音量")
@@ -89,8 +76,7 @@
     postPhonemeLength: float = Field(title="音声の後の無音時間")
     outputSamplingRate: int = Field(title="音声データの出力サンプリングレート")
     outputStereo: bool = Field(title="音声データをステレオ出力するか否か")
-<<<<<<< HEAD
-    kana: Optional[str] = Field(
+    kana: str | None = Field(
         default=None,
         title="読み上げるテキスト (AquesTalk 風記法テキストではない点で VOICEVOX ENGINE と異なる)",
         description=(
@@ -102,10 +88,6 @@
             "その場合はアクセント句から自動生成されたひらがな文字列が読み上げテキストになるため、不自然なイントネーションになってしまう。\n"
             "可能な限り kana に読み上げテキストを指定した上で音声合成 API に渡すことを推奨する。"
         ),
-=======
-    kana: str | None = Field(
-        title="[読み取り専用]AquesTalk 風記法によるテキスト。音声合成用のクエリとしては無視される"
->>>>>>> 3df49b98
     )
 
     def __hash__(self) -> int:
@@ -196,11 +178,7 @@
 class MorphableTargetInfo(BaseModel):
     is_morphable: bool = Field(title="指定した話者に対してモーフィングの可否")
     # FIXME: add reason property
-<<<<<<< HEAD
-    # reason: Optional[str] = Field(default=None, title="is_morphableがfalseである場合、その理由")
-=======
-    # reason: str | None = Field(title="is_morphableがfalseである場合、その理由")
->>>>>>> 3df49b98
+    # reason: str | None = Field(default=None, title="is_morphableがfalseである場合、その理由")
 
 
 class StyleIdNotFoundError(LookupError):
@@ -209,48 +187,6 @@
         super().__init__(f"style_id {style_id} is not found.", *args, **kywrds)
 
 
-<<<<<<< HEAD
-=======
-class LibrarySpeaker(BaseModel):
-    """
-    音声ライブラリに含まれる話者の情報
-    """
-
-    speaker: Speaker = Field(title="話者情報")
-    speaker_info: SpeakerInfo = Field(title="話者の追加情報")
-
-
-class BaseLibraryInfo(BaseModel):
-    """
-    音声ライブラリの情報
-    """
-
-    name: str = Field(title="音声ライブラリの名前")
-    uuid: str = Field(title="音声ライブラリのUUID")
-    version: str = Field(title="音声ライブラリのバージョン")
-    download_url: str = Field(title="音声ライブラリのダウンロードURL")
-    bytes: int = Field(title="音声ライブラリのバイト数")
-    speakers: list[LibrarySpeaker] = Field(title="音声ライブラリに含まれる話者のリスト")
-
-
-# 今後InstalledLibraryInfo同様に拡張する可能性を考え、モデルを分けている
-class DownloadableLibraryInfo(BaseLibraryInfo):
-    """
-    ダウンロード可能な音声ライブラリの情報
-    """
-
-    pass
-
-
-class InstalledLibraryInfo(BaseLibraryInfo):
-    """
-    インストール済み音声ライブラリの情報
-    """
-
-    uninstallable: bool = Field(title="アンインストール可能かどうか")
-
-
->>>>>>> 3df49b98
 USER_DICT_MIN_PRIORITY = 0
 USER_DICT_MAX_PRIORITY = 10
 
@@ -275,11 +211,7 @@
     yomi: str = Field(title="読み")
     pronunciation: str = Field(title="発音")
     accent_type: int = Field(title="アクセント型")
-<<<<<<< HEAD
-    mora_count: Optional[int] = Field(default=None, title="モーラ数")
-=======
-    mora_count: int | None = Field(title="モーラ数")
->>>>>>> 3df49b98
+    mora_count: int | None = Field(default=None, title="モーラ数")
     accent_associative_rule: str = Field(title="アクセント結合規則")
 
     class Config:
