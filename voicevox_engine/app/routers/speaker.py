--- conflicted
+++ resolved
@@ -1,29 +1,17 @@
 """話者情報機能を提供する API Router"""
 
 import base64
-<<<<<<< HEAD
-from typing import Annotated, Callable
-
-from fastapi import APIRouter, HTTPException, Query, Response
+from typing import Annotated
+
+from fastapi import APIRouter, HTTPException, Query
 
 from voicevox_engine.aivm_manager import AivmManager
-=======
-import json
-import traceback
-from pathlib import Path
-from typing import Annotated, Literal
-
-from fastapi import APIRouter, HTTPException, Query
-from pydantic import parse_obj_as
-
-from voicevox_engine.core.core_initializer import CoreManager
->>>>>>> 1269fabb
 from voicevox_engine.metas.Metas import StyleId
 from voicevox_engine.model import Speaker, SpeakerInfo
 from voicevox_engine.tts_pipeline.style_bert_vits2_tts_engine import (
     StyleBertVITS2TTSEngine,
 )
-from voicevox_engine.tts_pipeline.tts_engine import TTSEngine
+from voicevox_engine.tts_pipeline.tts_engine import TTSEngineManager
 
 
 def b64encode_str(s: bytes) -> str:
@@ -31,49 +19,31 @@
 
 
 def generate_speaker_router(
-<<<<<<< HEAD
-    get_engine: Callable[[str | None], TTSEngine],
+    tts_engines: TTSEngineManager,
     aivm_manager: AivmManager,
 ) -> APIRouter:
     """話者情報 API Router を生成する"""
-    router = APIRouter()
-    tts_engine = get_engine(None)
-
-    @router.get("/speakers", tags=["その他"])
+    router = APIRouter(tags=["その他"])
+    tts_engine = tts_engines.get_engine()
+
+    @router.get("/speakers")
     def speakers(
         core_version: Annotated[str | None, Query(description="AivisSpeech Engine ではサポートされていないパラメータです (常に無視されます) 。")] = None,  # fmt: skip # noqa
     ) -> list[Speaker]:
         # AivisSpeech Engine では常に AivmManager から Speaker を取得する
         return aivm_manager.get_speakers()
-        # speakers = metas_store.load_combined_metas(get_core(core_version))
+        # speakers = metas_store.load_combined_metas(core_manager.get_core(core_version))
         # return filter_speakers_and_styles(speakers, "speaker")
 
-    @router.get("/speaker_info", tags=["その他"])
+    @router.get("/speaker_info")
     def speaker_info(
         speaker_uuid: Annotated[str, Query(..., description="話者の UUID 。")],  # noqa
         core_version: Annotated[str | None, Query(description="AivisSpeech Engine ではサポートされていないパラメータです (常に無視されます) 。")] = None,  # fmt: skip # noqa
     ) -> SpeakerInfo:
-=======
-    core_manager: CoreManager,
-    metas_store: MetasStore,
-    root_dir: Path,
-) -> APIRouter:
-    """話者情報 API Router を生成する"""
-    router = APIRouter(tags=["その他"])
-
-    @router.get("/speakers")
-    def speakers(core_version: str | None = None) -> list[Speaker]:
-        speakers = metas_store.load_combined_metas(core_manager.get_core(core_version))
-        return filter_speakers_and_styles(speakers, "speaker")
-
-    @router.get("/speaker_info")
-    def speaker_info(speaker_uuid: str, core_version: str | None = None) -> SpeakerInfo:
->>>>>>> 1269fabb
         """
         指定されたspeaker_uuidに関する情報をjson形式で返します。
         画像や音声はbase64エンコードされたものが返されます。
         """
-<<<<<<< HEAD
         # AivisSpeech Engine では常に AivmManager から SpeakerInfo を取得する
         return aivm_manager.get_speaker_info(speaker_uuid)
         # return _speaker_info(
@@ -111,49 +81,51 @@
     #     #       {speaker_uuid_1}/
     #     #           ...
 
-    #     # 該当話者の検索
+    #     # 該当話者を検索する
     #     speakers = parse_obj_as(
-    #         list[Speaker], json.loads(get_core(core_version).speakers)
+    #         list[Speaker], json.loads(core_manager.get_core(core_version).speakers)
     #     )
     #     speakers = filter_speakers_and_styles(speakers, speaker_or_singer)
-    #     for i in range(len(speakers)):
-    #         if speakers[i].speaker_uuid == speaker_uuid:
-    #             speaker = speakers[i]
-    #             break
-    #     else:
+    #     speaker = next(
+    #         filter(lambda spk: spk.speaker_uuid == speaker_uuid, speakers), None
+    #     )
+    #     if speaker is None:
     #         raise HTTPException(status_code=404, detail="該当する話者が見つかりません")
 
+    #     # 話者情報を取得する
     #     try:
     #         speaker_path = root_dir / "speaker_info" / speaker_uuid
-    #         # 話者情報の取得
+
     #         # speaker policy
     #         policy_path = speaker_path / "policy.md"
     #         policy = policy_path.read_text("utf-8")
+
     #         # speaker portrait
     #         portrait_path = speaker_path / "portrait.png"
     #         portrait = b64encode_str(portrait_path.read_bytes())
-    #         # スタイル情報の取得
+
+    #         # スタイル情報を取得する
     #         style_infos = []
     #         for style in speaker.styles:
     #             id = style.id
+
     #             # style icon
     #             style_icon_path = speaker_path / "icons" / f"{id}.png"
     #             icon = b64encode_str(style_icon_path.read_bytes())
+
     #             # style portrait
     #             style_portrait_path = speaker_path / "portraits" / f"{id}.png"
     #             style_portrait = None
     #             if style_portrait_path.exists():
     #                 style_portrait = b64encode_str(style_portrait_path.read_bytes())
+
     #             # voice samples
-    #             voice_samples = [
-    #                 b64encode_str(
-    #                     (
-    #                         speaker_path
-    #                         / "voice_samples/{}_{}.wav".format(id, str(j + 1).zfill(3))
-    #                     ).read_bytes()
-    #                 )
-    #                 for j in range(3)
-    #             ]
+    #             voice_samples: list[str] = []
+    #             for j in range(3):
+    #                 num = str(j + 1).zfill(3)
+    #                 voice_path = speaker_path / "voice_samples" / f"{id}_{num}.wav"
+    #                 voice_samples.append(b64encode_str(voice_path.read_bytes()))
+
     #             style_infos.append(
     #                 {
     #                     "id": id,
@@ -163,23 +135,17 @@
     #                 }
     #             )
     #     except FileNotFoundError:
-    #         import traceback
-
     #         traceback.print_exc()
-    #         raise HTTPException(
-    #             status_code=500, detail="追加情報が見つかりませんでした"
-    #         )
-
-    #     ret_data = SpeakerInfo(
-    #         policy=policy,
-    #         portrait=portrait,
-    #         style_infos=style_infos,
+    #         msg = "追加情報が見つかりませんでした"
+    #         raise HTTPException(status_code=500, detail=msg)
+
+    #     spk_info = SpeakerInfo(
+    #         policy=policy, portrait=portrait, style_infos=style_infos
     #     )
-    #     return ret_data
+    #     return spk_info
 
     @router.get(
         "/singers",
-        tags=["その他"],
         summary="AivisSpeech Engine ではサポートされていない API です (常に 501 Not Implemented を返します)",
     )
     def singers(
@@ -189,13 +155,11 @@
             status_code=501,
             detail="Singers is not supported in AivisSpeech Engine.",
         )
-
-        # singers = metas_store.load_combined_metas(get_core(core_version))
+        # singers = metas_store.load_combined_metas(core_manager.get_core(core_version))
         # return filter_speakers_and_styles(singers, "singer")
 
     @router.get(
         "/singer_info",
-        tags=["その他"],
         summary="AivisSpeech Engine ではサポートされていない API です (常に 501 Not Implemented を返します)",
     )
     def singer_info(
@@ -210,132 +174,13 @@
             status_code=501,
             detail="Singer info is not supported in AivisSpeech Engine.",
         )
-
         # return _speaker_info(
         #     speaker_uuid=speaker_uuid,
         #     speaker_or_singer="singer",
         #     core_version=core_version,
         # )
 
-    @router.post("/initialize_speaker", status_code=204, tags=["その他"])
-=======
-        return _speaker_info(
-            speaker_uuid=speaker_uuid,
-            speaker_or_singer="speaker",
-            core_version=core_version,
-        )
-
-    # FIXME: この関数をどこかに切り出す
-    def _speaker_info(
-        speaker_uuid: str,
-        speaker_or_singer: Literal["speaker", "singer"],
-        core_version: str | None,
-    ) -> SpeakerInfo:
-        # エンジンに含まれる話者メタ情報は、次のディレクトリ構造に従わなければならない：
-        # {root_dir}/
-        #   speaker_info/
-        #       {speaker_uuid_0}/
-        #           policy.md
-        #           portrait.png
-        #           icons/
-        #               {id_0}.png
-        #               {id_1}.png
-        #               ...
-        #           portraits/
-        #               {id_0}.png
-        #               {id_1}.png
-        #               ...
-        #           voice_samples/
-        #               {id_0}_001.wav
-        #               {id_0}_002.wav
-        #               {id_0}_003.wav
-        #               {id_1}_001.wav
-        #               ...
-        #       {speaker_uuid_1}/
-        #           ...
-
-        # 該当話者を検索する
-        speakers = parse_obj_as(
-            list[Speaker], json.loads(core_manager.get_core(core_version).speakers)
-        )
-        speakers = filter_speakers_and_styles(speakers, speaker_or_singer)
-        speaker = next(
-            filter(lambda spk: spk.speaker_uuid == speaker_uuid, speakers), None
-        )
-        if speaker is None:
-            raise HTTPException(status_code=404, detail="該当する話者が見つかりません")
-
-        # 話者情報を取得する
-        try:
-            speaker_path = root_dir / "speaker_info" / speaker_uuid
-
-            # speaker policy
-            policy_path = speaker_path / "policy.md"
-            policy = policy_path.read_text("utf-8")
-
-            # speaker portrait
-            portrait_path = speaker_path / "portrait.png"
-            portrait = b64encode_str(portrait_path.read_bytes())
-
-            # スタイル情報を取得する
-            style_infos = []
-            for style in speaker.styles:
-                id = style.id
-
-                # style icon
-                style_icon_path = speaker_path / "icons" / f"{id}.png"
-                icon = b64encode_str(style_icon_path.read_bytes())
-
-                # style portrait
-                style_portrait_path = speaker_path / "portraits" / f"{id}.png"
-                style_portrait = None
-                if style_portrait_path.exists():
-                    style_portrait = b64encode_str(style_portrait_path.read_bytes())
-
-                # voice samples
-                voice_samples: list[str] = []
-                for j in range(3):
-                    num = str(j + 1).zfill(3)
-                    voice_path = speaker_path / "voice_samples" / f"{id}_{num}.wav"
-                    voice_samples.append(b64encode_str(voice_path.read_bytes()))
-
-                style_infos.append(
-                    {
-                        "id": id,
-                        "icon": icon,
-                        "portrait": style_portrait,
-                        "voice_samples": voice_samples,
-                    }
-                )
-        except FileNotFoundError:
-            traceback.print_exc()
-            msg = "追加情報が見つかりませんでした"
-            raise HTTPException(status_code=500, detail=msg)
-
-        spk_info = SpeakerInfo(
-            policy=policy, portrait=portrait, style_infos=style_infos
-        )
-        return spk_info
-
-    @router.get("/singers")
-    def singers(core_version: str | None = None) -> list[Speaker]:
-        singers = metas_store.load_combined_metas(core_manager.get_core(core_version))
-        return filter_speakers_and_styles(singers, "singer")
-
-    @router.get("/singer_info")
-    def singer_info(speaker_uuid: str, core_version: str | None = None) -> SpeakerInfo:
-        """
-        指定されたspeaker_uuidに関する情報をjson形式で返します。
-        画像や音声はbase64エンコードされたものが返されます。
-        """
-        return _speaker_info(
-            speaker_uuid=speaker_uuid,
-            speaker_or_singer="singer",
-            core_version=core_version,
-        )
-
     @router.post("/initialize_speaker", status_code=204)
->>>>>>> 1269fabb
     def initialize_speaker(
         style_id: Annotated[StyleId, Query(alias="speaker")],
         skip_reinit: Annotated[
@@ -344,34 +189,23 @@
                 description="既に初期化済みのスタイルの再初期化をスキップするかどうか",
             ),
         ] = False,
-<<<<<<< HEAD
-        core_version: Annotated[str | None, Query(description="AivisSpeech Engine ではサポートされていないパラメータです (常に無視されます) 。")] = None,  # fmt: skip # noqa
-    ) -> Response:
-=======
-        core_version: str | None = None,
+        core_version: Annotated[str | None, Query(description="AivisSpeech Engine ではサポートされていないパラメータです (常に無視されます) 。")] = None,  # fmt: skip # noqa
     ) -> None:
->>>>>>> 1269fabb
         """
         指定されたスタイルを初期化します。
         実行しなくても他のAPIは使用できますが、初回実行時に時間がかかることがあります。
         """
-<<<<<<< HEAD
-        # core = get_core(core_version)
+        # core = core_manager.get_core(core_version)
         # core.initialize_style_id_synthesis(style_id, skip_reinit=skip_reinit)
 
         # テスト用 TTSEngine の場合は何もしない
         if not isinstance(tts_engine, StyleBertVITS2TTSEngine):
-            return Response(status_code=204)
+            return
 
         # AivisSpeech Engine ではスタイル ID に対応する AivmManifest を取得後、
         # AIVM マニフェスト記載の UUID に対応する音声合成モデルをロードする
         aivm_manifest, _, _ = aivm_manager.get_aivm_manifest_from_style_id(style_id)
         tts_engine.load_model(aivm_manifest.uuid)
-        return Response(status_code=204)
-=======
-        core = core_manager.get_core(core_version)
-        core.initialize_style_id_synthesis(style_id, skip_reinit=skip_reinit)
->>>>>>> 1269fabb
 
     @router.get("/is_initialized_speaker")
     def is_initialized_speaker(
@@ -381,8 +215,7 @@
         """
         指定されたスタイルが初期化されているかどうかを返します。
         """
-<<<<<<< HEAD
-        # core = get_core(core_version)
+        # core = core_manager.get_core(core_version)
         # return core.is_initialized_style_id_synthesis(style_id)
 
         # テスト用 TTSEngine の場合は常に True を返す
@@ -393,9 +226,5 @@
         # AIVM マニフェスト記載の UUID に対応する音声合成モデルがロードされているかどうかを返す
         aivm_manifest, _, _ = aivm_manager.get_aivm_manifest_from_style_id(style_id)
         return tts_engine.is_model_loaded(aivm_manifest.uuid)
-=======
-        core = core_manager.get_core(core_version)
-        return core.is_initialized_style_id_synthesis(style_id)
->>>>>>> 1269fabb
 
     return router