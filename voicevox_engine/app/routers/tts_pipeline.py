"""音声合成機能を提供する API Router"""

import zipfile
from tempfile import NamedTemporaryFile, TemporaryFile
from typing import Annotated

import soundfile
from fastapi import APIRouter, HTTPException, Query, Request
from starlette.background import BackgroundTask
from starlette.responses import FileResponse

from voicevox_engine.cancellable_engine import CancellableEngine
from voicevox_engine.core.core_initializer import CoreManager
from voicevox_engine.metas.Metas import StyleId
from voicevox_engine.model import (
    AccentPhrase,
    AudioQuery,
    FrameAudioQuery,
    ParseKanaBadRequest,
    ParseKanaError,
    Score,
)
from voicevox_engine.preset.Preset import (
    PresetInputError,
    PresetInternalError,
    PresetManager,
)
from voicevox_engine.tts_pipeline.connect_base64_waves import (
    ConnectBase64WavesException,
    connect_base64_waves,
)
<<<<<<< HEAD
from voicevox_engine.tts_pipeline.kana_converter import parse_kana
from voicevox_engine.tts_pipeline.tts_engine import TTSEngine
=======
from voicevox_engine.tts_pipeline.kana_converter import create_kana, parse_kana
from voicevox_engine.tts_pipeline.tts_engine import TTSEngineManager
>>>>>>> 1269fabb
from voicevox_engine.utility.path_utility import delete_file


def generate_tts_pipeline_router(
    tts_engines: TTSEngineManager,
    core_manager: CoreManager,
    preset_manager: PresetManager,
    cancellable_engine: CancellableEngine | None,
) -> APIRouter:
    """音声合成 API Router を生成する"""
    router = APIRouter()

    @router.post(
        "/audio_query",
        tags=["クエリ作成"],
        summary="音声合成用のクエリを作成する",
    )
    def audio_query(
        text: str,
        style_id: Annotated[StyleId, Query(alias="speaker")],
        core_version: Annotated[str | None, Query(description="AivisSpeech Engine ではサポートされていないパラメータです (常に無視されます) 。")] = None,  # fmt: skip # noqa
    ) -> AudioQuery:
        """
        音声合成用のクエリの初期値を得ます。ここで得られたクエリはそのまま音声合成に利用できます。各値の意味は`Schemas`を参照してください。
        """
        engine = tts_engines.get_engine(core_version)
        core = core_manager.get_core(core_version)
        accent_phrases = engine.create_accent_phrases(text, style_id)
        return AudioQuery(
            accent_phrases=accent_phrases,
            speedScale=1.0,
            intonationScale=1.0,
            tempoDynamicsScale=1.0,
            pitchScale=0.0,
            volumeScale=1.0,
            prePhonemeLength=0.1,
            postPhonemeLength=0.1,
            outputSamplingRate=core.default_sampling_rate,
            outputStereo=False,
            # kana=create_kana(accent_phrases),
            kana=text,  # AivisSpeech Engine では音声合成時に読み上げテキストも必要なため、kana に読み上げテキストをそのまま入れて返す
        )

    @router.post(
        "/audio_query_from_preset",
        tags=["クエリ作成"],
        summary="音声合成用のクエリをプリセットを用いて作成する",
    )
    def audio_query_from_preset(
        text: str,
        preset_id: int,
        core_version: Annotated[str | None, Query(description="AivisSpeech Engine ではサポートされていないパラメータです (常に無視されます) 。")] = None,  # fmt: skip # noqa
    ) -> AudioQuery:
        """
        音声合成用のクエリの初期値を得ます。ここで得られたクエリはそのまま音声合成に利用できます。各値の意味は`Schemas`を参照してください。
        """
        engine = tts_engines.get_engine(core_version)
        core = core_manager.get_core(core_version)
        try:
            presets = preset_manager.load_presets()
        except PresetInputError as err:
            raise HTTPException(status_code=422, detail=str(err))
        except PresetInternalError as err:
            raise HTTPException(status_code=500, detail=str(err))
        for preset in presets:
            if preset.id == preset_id:
                selected_preset = preset
                break
        else:
            raise HTTPException(
                status_code=422, detail="該当するプリセットIDが見つかりません"
            )

        accent_phrases = engine.create_accent_phrases(text, selected_preset.style_id)
        return AudioQuery(
            accent_phrases=accent_phrases,
            speedScale=selected_preset.speedScale,
            intonationScale=selected_preset.intonationScale,
            tempoDynamicsScale=selected_preset.tempoDynamicsScale,
            pitchScale=selected_preset.pitchScale,
            volumeScale=selected_preset.volumeScale,
            prePhonemeLength=selected_preset.prePhonemeLength,
            postPhonemeLength=selected_preset.postPhonemeLength,
            outputSamplingRate=core.default_sampling_rate,
            outputStereo=False,
            # kana=create_kana(accent_phrases),
            kana=text,  # AivisSpeech Engine では音声合成時に読み上げテキストも必要なため、kana に読み上げテキストをそのまま入れて返す
        )

    @router.post(
        "/accent_phrases",
        tags=["クエリ編集"],
        summary="テキストからアクセント句を得る",
        responses={
            400: {
                "description": "読み仮名のパースに失敗",
                "model": ParseKanaBadRequest,
            }
        },
    )
    def accent_phrases(
        text: str,
        style_id: Annotated[StyleId, Query(alias="speaker")],
        is_kana: bool = False,
        core_version: Annotated[str | None, Query(description="AivisSpeech Engine ではサポートされていないパラメータです (常に無視されます) 。")] = None,  # fmt: skip # noqa
    ) -> list[AccentPhrase]:
        """
        テキストからアクセント句を得ます。
        is_kanaが`true`のとき、テキストは次の AquesTalk 風記法で解釈されます。デフォルトは`false`です。
        * 全てのカナはカタカナで記述される
        * アクセント句は`/`または`、`で区切る。`、`で区切った場合に限り無音区間が挿入される。
        * カナの手前に`_`を入れるとそのカナは無声化される
        * アクセント位置を`'`で指定する。全てのアクセント句にはアクセント位置を1つ指定する必要がある。
        * アクセント句末に`？`(全角)を入れることにより疑問文の発音ができる。
        """
        engine = tts_engines.get_engine(core_version)
        if is_kana:
            try:
                return engine.create_accent_phrases_from_kana(text, style_id)
            except ParseKanaError as err:
                raise HTTPException(
                    status_code=400, detail=ParseKanaBadRequest(err).model_dump()
                )
        else:
            return engine.create_accent_phrases(text, style_id)

    @router.post(
        "/mora_data",
        tags=["クエリ編集"],
        summary="アクセント句から音高・音素長を得る",
    )
    def mora_data(
        accent_phrases: list[AccentPhrase],
        style_id: Annotated[StyleId, Query(alias="speaker")],
        core_version: Annotated[str | None, Query(description="AivisSpeech Engine ではサポートされていないパラメータです (常に無視されます) 。")] = None,  # fmt: skip # noqa
    ) -> list[AccentPhrase]:
        engine = tts_engines.get_engine(core_version)
        return engine.update_length_and_pitch(accent_phrases, style_id)

    @router.post(
        "/mora_length",
        tags=["クエリ編集"],
        summary="アクセント句から音素長を得る",
    )
    def mora_length(
        accent_phrases: list[AccentPhrase],
        style_id: Annotated[StyleId, Query(alias="speaker")],
        core_version: Annotated[str | None, Query(description="AivisSpeech Engine ではサポートされていないパラメータです (常に無視されます) 。")] = None,  # fmt: skip # noqa
    ) -> list[AccentPhrase]:
        engine = tts_engines.get_engine(core_version)
        return engine.update_length(accent_phrases, style_id)

    @router.post(
        "/mora_pitch",
        tags=["クエリ編集"],
        summary="アクセント句から音高を得る",
    )
    def mora_pitch(
        accent_phrases: list[AccentPhrase],
        style_id: Annotated[StyleId, Query(alias="speaker")],
        core_version: Annotated[str | None, Query(description="AivisSpeech Engine ではサポートされていないパラメータです (常に無視されます) 。")] = None,  # fmt: skip # noqa
    ) -> list[AccentPhrase]:
        engine = tts_engines.get_engine(core_version)
        return engine.update_pitch(accent_phrases, style_id)

    @router.post(
        "/synthesis",
        response_class=FileResponse,
        responses={
            200: {
                "content": {
                    "audio/wav": {"schema": {"type": "string", "format": "binary"}}
                },
            }
        },
        tags=["音声合成"],
        summary="音声合成する",
    )
    def synthesis(
        query: AudioQuery,
        style_id: Annotated[StyleId, Query(alias="speaker")],
        enable_interrogative_upspeak: bool = Query(  # noqa: B008
            default=True,
            description="AivisSpeech Engine ではサポートされていないパラメータです (常に無視されます) 。",
        ),
        core_version: Annotated[str | None, Query(description="AivisSpeech Engine ではサポートされていないパラメータです (常に無視されます) 。")] = None,  # fmt: skip # noqa
    ) -> FileResponse:
        engine = tts_engines.get_engine(core_version)
        wave = engine.synthesize_wave(
            query, style_id, enable_interrogative_upspeak=enable_interrogative_upspeak
        )

        with NamedTemporaryFile(delete=False) as f:
            soundfile.write(
                file=f, data=wave, samplerate=query.outputSamplingRate, format="WAV"
            )

        return FileResponse(
            f.name,
            media_type="audio/wav",
            background=BackgroundTask(delete_file, f.name),
        )

    @router.post(
        "/cancellable_synthesis",
        response_class=FileResponse,
        responses={
            200: {
                "content": {
                    "audio/wav": {"schema": {"type": "string", "format": "binary"}}
                },
            }
        },
        tags=["音声合成"],
        # summary="音声合成する（キャンセル可能）",
        summary="AivisSpeech Engine ではサポートされていない API です (常に 501 Not Implemented を返します)",
    )
    def cancellable_synthesis(
        query: AudioQuery,
        request: Request,
        style_id: Annotated[StyleId, Query(alias="speaker")],
        core_version: Annotated[str | None, Query(description="AivisSpeech Engine ではサポートされていないパラメータです (常に無視されます) 。")] = None,  # fmt: skip # noqa
    ) -> FileResponse:
        raise HTTPException(
            status_code=501,
            detail="Cancelable synthesis is not supported in AivisSpeech Engine.",
        )

        # if cancellable_engine is None:
        #     raise HTTPException(
        #         status_code=404,
        #         detail="実験的機能はデフォルトで無効になっています。使用するには引数を指定してください。",
        #     )
        # f_name = cancellable_engine._synthesis_impl(
        #     query, style_id, request, core_version=core_version
        # )
        # if f_name == "":
        #     raise HTTPException(status_code=422, detail="不明なバージョンです")

        # return FileResponse(
        #     f_name,
        #     media_type="audio/wav",
        #     background=BackgroundTask(delete_file, f_name),
        # )

    @router.post(
        "/multi_synthesis",
        response_class=FileResponse,
        responses={
            200: {
                "content": {
                    "application/zip": {
                        "schema": {"type": "string", "format": "binary"}
                    }
                },
            }
        },
        tags=["音声合成"],
        summary="複数まとめて音声合成する",
    )
    def multi_synthesis(
        queries: list[AudioQuery],
        style_id: Annotated[StyleId, Query(alias="speaker")],
        core_version: Annotated[str | None, Query(description="AivisSpeech Engine ではサポートされていないパラメータです (常に無視されます) 。")] = None,  # fmt: skip # noqa
    ) -> FileResponse:
        engine = tts_engines.get_engine(core_version)
        sampling_rate = queries[0].outputSamplingRate

        with NamedTemporaryFile(delete=False) as f:
            with zipfile.ZipFile(f, mode="a") as zip_file:
                for i in range(len(queries)):
                    if queries[i].outputSamplingRate != sampling_rate:
                        raise HTTPException(
                            status_code=422,
                            detail="サンプリングレートが異なるクエリがあります",
                        )

                    with TemporaryFile() as wav_file:
                        wave = engine.synthesize_wave(queries[i], style_id)
                        soundfile.write(
                            file=wav_file,
                            data=wave,
                            samplerate=sampling_rate,
                            format="WAV",
                        )
                        wav_file.seek(0)
                        zip_file.writestr(f"{str(i + 1).zfill(3)}.wav", wav_file.read())

        return FileResponse(
            f.name,
            media_type="application/zip",
            background=BackgroundTask(delete_file, f.name),
        )

    @router.post(
        "/sing_frame_audio_query",
        tags=["クエリ作成"],
        # summary="歌唱音声合成用のクエリを作成する",
        summary="AivisSpeech Engine ではサポートされていない API です (常に 501 Not Implemented を返します)",
    )
    def sing_frame_audio_query(
        score: Score,
        style_id: Annotated[StyleId, Query(alias="speaker")],
        core_version: Annotated[str | None, Query(description="AivisSpeech Engine ではサポートされていないパラメータです (常に無視されます) 。")] = None,  # fmt: skip # noqa
    ) -> FrameAudioQuery:
<<<<<<< HEAD
        # """
        # 歌唱音声合成用のクエリの初期値を得ます。ここで得られたクエリはそのまま歌唱音声合成に利用できます。各値の意味は`Schemas`を参照してください。
        # """
        raise HTTPException(
            status_code=501,
            detail="Sing frame audio query is not supported in AivisSpeech Engine.",
=======
        """
        歌唱音声合成用のクエリの初期値を得ます。ここで得られたクエリはそのまま歌唱音声合成に利用できます。各値の意味は`Schemas`を参照してください。
        """
        engine = tts_engines.get_engine(core_version)
        core = core_manager.get_core(core_version)
        phonemes, f0, volume = engine.create_sing_phoneme_and_f0_and_volume(
            score, style_id
>>>>>>> 1269fabb
        )

        # engine = get_engine(core_version)
        # core = get_core(core_version)
        # phonemes, f0, volume = engine.create_sing_phoneme_and_f0_and_volume(
        #     score, style_id
        # )

        # return FrameAudioQuery(
        #     f0=f0,
        #     volume=volume,
        #     phonemes=phonemes,
        #     volumeScale=1,
        #     outputSamplingRate=core.default_sampling_rate,
        #     outputStereo=False,
        # )

    @router.post(
        "/sing_frame_volume",
        tags=["クエリ編集"],
        # summary="スコア・歌唱音声合成用のクエリからフレームごとの音量を得る",
        summary="AivisSpeech Engine ではサポートされていない API です (常に 501 Not Implemented を返します)",
    )
    def sing_frame_volume(
        score: Score,
        frame_audio_query: FrameAudioQuery,
        style_id: Annotated[StyleId, Query(alias="speaker")],
        core_version: Annotated[str | None, Query(description="AivisSpeech Engine ではサポートされていないパラメータです (常に無視されます) 。")] = None,  # fmt: skip # noqa
    ) -> list[float]:
<<<<<<< HEAD
        raise HTTPException(
            status_code=501,
            detail="Sing frame volume is not supported in AivisSpeech Engine.",
=======
        engine = tts_engines.get_engine(core_version)
        return engine.create_sing_volume_from_phoneme_and_f0(
            score, frame_audio_query.phonemes, frame_audio_query.f0, style_id
>>>>>>> 1269fabb
        )

        # engine = get_engine(core_version)
        # return engine.create_sing_volume_from_phoneme_and_f0(
        #     score, frame_audio_query.phonemes, frame_audio_query.f0, style_id
        # )

    @router.post(
        "/frame_synthesis",
        response_class=FileResponse,
        responses={
            200: {
                "content": {
                    "audio/wav": {"schema": {"type": "string", "format": "binary"}}
                },
            }
        },
        tags=["音声合成"],
        summary="AivisSpeech Engine ではサポートされていない API です (常に 501 Not Implemented を返します)",
    )
    def frame_synthesis(
        query: FrameAudioQuery,
        style_id: Annotated[StyleId, Query(alias="speaker")],
        core_version: Annotated[str | None, Query(description="AivisSpeech Engine ではサポートされていないパラメータです (常に無視されます) 。")] = None,  # fmt: skip # noqa
    ) -> FileResponse:
<<<<<<< HEAD
        # """
        # 歌唱音声合成を行います。
        # """
        raise HTTPException(
            status_code=501,
            detail="Frame synthesis is not supported in AivisSpeech Engine.",
        )
=======
        """
        歌唱音声合成を行います。
        """
        engine = tts_engines.get_engine(core_version)
        wave = engine.frame_synthsize_wave(query, style_id)
>>>>>>> 1269fabb

        # engine = get_engine(core_version)
        # wave = engine.frame_synthsize_wave(query, style_id)

        # with NamedTemporaryFile(delete=False) as f:
        #     soundfile.write(
        #         file=f, data=wave, samplerate=query.outputSamplingRate, format="WAV"
        #     )

        # return FileResponse(
        #     f.name,
        #     media_type="audio/wav",
        #     background=BackgroundTask(delete_file, f.name),
        # )

    @router.post(
        "/connect_waves",
        response_class=FileResponse,
        responses={
            200: {
                "content": {
                    "audio/wav": {"schema": {"type": "string", "format": "binary"}}
                },
            }
        },
        tags=["その他"],
        summary="base64エンコードされた複数のwavデータを一つに結合する",
    )
    def connect_waves(waves: list[str]) -> FileResponse:
        """
        base64エンコードされたwavデータを一纏めにし、wavファイルで返します。
        """
        try:
            waves_nparray, sampling_rate = connect_base64_waves(waves)
        except ConnectBase64WavesException as err:
            raise HTTPException(status_code=422, detail=str(err))

        with NamedTemporaryFile(delete=False) as f:
            soundfile.write(
                file=f,
                data=waves_nparray,
                samplerate=sampling_rate,
                format="WAV",
            )

        return FileResponse(
            f.name,
            media_type="audio/wav",
            background=BackgroundTask(delete_file, f.name),
        )

    @router.post(
        "/validate_kana",
        tags=["その他"],
        summary="テキストが AquesTalk 風記法に従っているか判定する",
        responses={
            400: {
                "description": "テキストが不正です",
                "model": ParseKanaBadRequest,
            }
        },
    )
    async def validate_kana(
        text: Annotated[str, Query(description="判定する対象の文字列")]
    ) -> bool:
        """
        テキストが AquesTalk 風記法に従っているかどうかを判定します。
        従っていない場合はエラーが返ります。
        """
        try:
            parse_kana(text)
            return True
        except ParseKanaError as err:
            raise HTTPException(
                status_code=400,
                detail=ParseKanaBadRequest(err).model_dump(),
            )

    return router<|MERGE_RESOLUTION|>--- conflicted
+++ resolved
@@ -29,13 +29,8 @@
     ConnectBase64WavesException,
     connect_base64_waves,
 )
-<<<<<<< HEAD
 from voicevox_engine.tts_pipeline.kana_converter import parse_kana
-from voicevox_engine.tts_pipeline.tts_engine import TTSEngine
-=======
-from voicevox_engine.tts_pipeline.kana_converter import create_kana, parse_kana
 from voicevox_engine.tts_pipeline.tts_engine import TTSEngineManager
->>>>>>> 1269fabb
 from voicevox_engine.utility.path_utility import delete_file
 
 
@@ -341,26 +336,15 @@
         style_id: Annotated[StyleId, Query(alias="speaker")],
         core_version: Annotated[str | None, Query(description="AivisSpeech Engine ではサポートされていないパラメータです (常に無視されます) 。")] = None,  # fmt: skip # noqa
     ) -> FrameAudioQuery:
-<<<<<<< HEAD
         # """
         # 歌唱音声合成用のクエリの初期値を得ます。ここで得られたクエリはそのまま歌唱音声合成に利用できます。各値の意味は`Schemas`を参照してください。
         # """
         raise HTTPException(
             status_code=501,
             detail="Sing frame audio query is not supported in AivisSpeech Engine.",
-=======
-        """
-        歌唱音声合成用のクエリの初期値を得ます。ここで得られたクエリはそのまま歌唱音声合成に利用できます。各値の意味は`Schemas`を参照してください。
-        """
-        engine = tts_engines.get_engine(core_version)
-        core = core_manager.get_core(core_version)
-        phonemes, f0, volume = engine.create_sing_phoneme_and_f0_and_volume(
-            score, style_id
->>>>>>> 1269fabb
-        )
-
-        # engine = get_engine(core_version)
-        # core = get_core(core_version)
+        )
+        # engine = tts_engines.get_engine(core_version)
+        # core = core_manager.get_core(core_version)
         # phonemes, f0, volume = engine.create_sing_phoneme_and_f0_and_volume(
         #     score, style_id
         # )
@@ -386,18 +370,11 @@
         style_id: Annotated[StyleId, Query(alias="speaker")],
         core_version: Annotated[str | None, Query(description="AivisSpeech Engine ではサポートされていないパラメータです (常に無視されます) 。")] = None,  # fmt: skip # noqa
     ) -> list[float]:
-<<<<<<< HEAD
         raise HTTPException(
             status_code=501,
             detail="Sing frame volume is not supported in AivisSpeech Engine.",
-=======
-        engine = tts_engines.get_engine(core_version)
-        return engine.create_sing_volume_from_phoneme_and_f0(
-            score, frame_audio_query.phonemes, frame_audio_query.f0, style_id
->>>>>>> 1269fabb
-        )
-
-        # engine = get_engine(core_version)
+        )
+        # engine = tts_engines.get_engine(core_version)
         # return engine.create_sing_volume_from_phoneme_and_f0(
         #     score, frame_audio_query.phonemes, frame_audio_query.f0, style_id
         # )
@@ -420,7 +397,6 @@
         style_id: Annotated[StyleId, Query(alias="speaker")],
         core_version: Annotated[str | None, Query(description="AivisSpeech Engine ではサポートされていないパラメータです (常に無視されます) 。")] = None,  # fmt: skip # noqa
     ) -> FileResponse:
-<<<<<<< HEAD
         # """
         # 歌唱音声合成を行います。
         # """
@@ -428,15 +404,7 @@
             status_code=501,
             detail="Frame synthesis is not supported in AivisSpeech Engine.",
         )
-=======
-        """
-        歌唱音声合成を行います。
-        """
-        engine = tts_engines.get_engine(core_version)
-        wave = engine.frame_synthsize_wave(query, style_id)
->>>>>>> 1269fabb
-
-        # engine = get_engine(core_version)
+        # engine = tts_engines.get_engine(core_version)
         # wave = engine.frame_synthsize_wave(query, style_id)
 
         # with NamedTemporaryFile(delete=False) as f:
