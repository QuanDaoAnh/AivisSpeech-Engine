"""モーフィング機能を提供する API Router"""

from functools import lru_cache
from tempfile import NamedTemporaryFile
from typing import Annotated

import soundfile
from fastapi import APIRouter, HTTPException, Query
from pydantic.json_schema import SkipJsonSchema
from starlette.background import BackgroundTask
from starlette.responses import FileResponse

<<<<<<< HEAD
from voicevox_engine.aivm_manager import AivmManager
from voicevox_engine.core.core_initializer import CoreManager
from voicevox_engine.metas.Metas import StyleId
from voicevox_engine.metas.MetasStore import construct_lookup
from voicevox_engine.model import AudioQuery, MorphableTargetInfo, StyleIdNotFoundError
from voicevox_engine.morphing import (
=======
from voicevox_engine.metas.Metas import StyleId
from voicevox_engine.metas.MetasStore import MetasStore
from voicevox_engine.model import AudioQuery
from voicevox_engine.morphing.model import MorphableTargetInfo
from voicevox_engine.morphing.morphing import (
    StyleIdNotFoundError,
>>>>>>> abcfa78c
    get_morphable_targets,
    is_morphable,
)
from voicevox_engine.morphing.morphing import (
    synthesis_morphing_parameter as _synthesis_morphing_parameter,
)
from voicevox_engine.morphing.morphing import synthesize_morphed_wave
from voicevox_engine.tts_pipeline.tts_engine import LATEST_VERSION, TTSEngineManager
from voicevox_engine.utility.file_utility import try_delete_file

# キャッシュを有効化
# モジュール側でlru_cacheを指定するとキャッシュを制御しにくいため、HTTPサーバ側で指定する
# TODO: キャッシュを管理するモジュール側API・HTTP側APIを用意する
synthesis_morphing_parameter = lru_cache(maxsize=4)(_synthesis_morphing_parameter)


def generate_morphing_router(
<<<<<<< HEAD
    tts_engines: TTSEngineManager,
    aivm_manager: AivmManager,
    core_manager: CoreManager,
=======
    tts_engines: TTSEngineManager, metas_store: MetasStore
>>>>>>> abcfa78c
) -> APIRouter:
    """モーフィング API Router を生成する"""
    router = APIRouter(tags=["音声合成"])

    @router.post(
        "/morphable_targets",
        summary="指定したスタイルに対してエンジン内のキャラクターがモーフィングが可能か判定する",
    )
    def morphable_targets(
<<<<<<< HEAD
        base_style_ids: list[StyleId],
        core_version: Annotated[str | None, Query(description="AivisSpeech Engine ではサポートされていないパラメータです (常に無視されます) 。")] = None,  # fmt: skip # noqa
    ) -> list[dict[str, MorphableTargetInfo]]:
        """
        指定されたベーススタイルに対してエンジン内の各話者がモーフィング機能を利用可能か返します。
        モーフィングの許可/禁止は `/speakers `の `speaker.supported_features.synthesis_morphing` に記載されています。
=======
        base_style_ids: list[StyleId], core_version: str | SkipJsonSchema[None] = None
    ) -> list[dict[str, MorphableTargetInfo]]:
        """
        指定されたベーススタイルに対してエンジン内の各キャラクターがモーフィング機能を利用可能か返します。
        モーフィングの許可/禁止は`/speakers`の`speaker.supported_features.synthesis_morphing`に記載されています。
>>>>>>> abcfa78c
        プロパティが存在しない場合は、モーフィングが許可されているとみなします。
        返り値のスタイル ID は string 型なので注意。
        AivisSpeech Engine では話者ごとに発声タイミングが異なる関係で実装不可能なため (動作こそするが聴くに耐えない) 、
        全ての話者でモーフィングが禁止されています。
        """
<<<<<<< HEAD
        # core = core_manager.get_core(core_version)

        try:
            # speakers = metas_store.load_combined_metas(core=core)
            speakers = aivm_manager.get_speakers()
            morphable_targets = get_morphable_targets(
                speakers=speakers, base_style_ids=base_style_ids
            )
            # jsonはint型のキーを持てないので、string型に変換する
            return [
                {str(k): v for k, v in morphable_target.items()}
                for morphable_target in morphable_targets
            ]
=======
        characters = metas_store.characters(core_version)
        try:
            morphable_targets = get_morphable_targets(characters, base_style_ids)
>>>>>>> abcfa78c
        except StyleIdNotFoundError as e:
            msg = f"該当するスタイル(style_id={e.style_id})が見つかりません"
            raise HTTPException(status_code=404, detail=msg)
        # NOTE: jsonはint型のキーを持てないので、string型に変換する
        return [
            {str(k): v for k, v in morphable_target.items()}
            for morphable_target in morphable_targets
        ]

    @router.post(
        "/synthesis_morphing",
        response_class=FileResponse,
        responses={
            200: {
                "content": {
                    "audio/wav": {"schema": {"type": "string", "format": "binary"}}
                },
            }
        },
        summary="2種類のスタイルでモーフィングした音声を合成する",
    )
    def _synthesis_morphing(
        query: AudioQuery,
        base_style_id: Annotated[StyleId, Query(alias="base_speaker")],
        target_style_id: Annotated[StyleId, Query(alias="target_speaker")],
        morph_rate: Annotated[float, Query(ge=0.0, le=1.0)],
<<<<<<< HEAD
        core_version: Annotated[str | None, Query(description="AivisSpeech Engine ではサポートされていないパラメータです (常に無視されます) 。")] = None,  # fmt: skip # noqa
=======
        core_version: str | SkipJsonSchema[None] = None,
>>>>>>> abcfa78c
    ) -> FileResponse:
        """
        指定された 2 種類のスタイルで音声を合成、指定した割合でモーフィングした音声を得ます。
        モーフィングの割合は `morph_rate` で指定でき、0.0 でベースのスタイル、1.0 でターゲットのスタイルに近づきます。
        AivisSpeech Engine では話者ごとに発声タイミングが異なる関係で実装不可能なため (動作こそするが聴くに耐えない) 、
        常に 400 Bad Request を返します。
        """
        version = core_version or LATEST_VERSION
        engine = tts_engines.get_engine(version)

        # モーフィングが許可されないキャラクターペアを拒否する
        characters = metas_store.characters(core_version)
        try:
<<<<<<< HEAD
            # speakers = metas_store.load_combined_metas(core=core)
            speakers = aivm_manager.get_speakers()
            speaker_lookup = construct_lookup(speakers=speakers)
            is_permitted = is_synthesis_morphing_permitted(
                speaker_lookup, base_style_id, target_style_id
            )
            if not is_permitted:
                raise HTTPException(
                    status_code=400,
                    detail="指定されたスタイルペアでのモーフィングはできません",
                )
=======
            morphable = is_morphable(characters, base_style_id, target_style_id)
>>>>>>> abcfa78c
        except StyleIdNotFoundError as e:
            msg = f"該当するスタイル(style_id={e.style_id})が見つかりません"
            raise HTTPException(status_code=404, detail=msg)
        if not morphable:
            msg = "指定されたスタイルペアでのモーフィングはできません"
            raise HTTPException(status_code=400, detail=msg)

        # 生成したパラメータはキャッシュされる
        morph_param = synthesis_morphing_parameter(
            engine=engine,
            query=query,
            base_style_id=base_style_id,
            target_style_id=target_style_id,
        )

        morph_wave = synthesize_morphed_wave(
            morph_param=morph_param,
            morph_rate=morph_rate,
            output_fs=query.outputSamplingRate,
            output_stereo=query.outputStereo,
        )

        with NamedTemporaryFile(delete=False) as f:
            soundfile.write(
                file=f,
                data=morph_wave,
                samplerate=query.outputSamplingRate,
                format="WAV",
            )

        return FileResponse(
            f.name,
            media_type="audio/wav",
            background=BackgroundTask(try_delete_file, f.name),
        )

    return router<|MERGE_RESOLUTION|>--- conflicted
+++ resolved
@@ -10,21 +10,12 @@
 from starlette.background import BackgroundTask
 from starlette.responses import FileResponse
 
-<<<<<<< HEAD
 from voicevox_engine.aivm_manager import AivmManager
-from voicevox_engine.core.core_initializer import CoreManager
 from voicevox_engine.metas.Metas import StyleId
-from voicevox_engine.metas.MetasStore import construct_lookup
-from voicevox_engine.model import AudioQuery, MorphableTargetInfo, StyleIdNotFoundError
-from voicevox_engine.morphing import (
-=======
-from voicevox_engine.metas.Metas import StyleId
-from voicevox_engine.metas.MetasStore import MetasStore
 from voicevox_engine.model import AudioQuery
 from voicevox_engine.morphing.model import MorphableTargetInfo
 from voicevox_engine.morphing.morphing import (
     StyleIdNotFoundError,
->>>>>>> abcfa78c
     get_morphable_targets,
     is_morphable,
 )
@@ -42,13 +33,8 @@
 
 
 def generate_morphing_router(
-<<<<<<< HEAD
     tts_engines: TTSEngineManager,
     aivm_manager: AivmManager,
-    core_manager: CoreManager,
-=======
-    tts_engines: TTSEngineManager, metas_store: MetasStore
->>>>>>> abcfa78c
 ) -> APIRouter:
     """モーフィング API Router を生成する"""
     router = APIRouter(tags=["音声合成"])
@@ -58,44 +44,23 @@
         summary="指定したスタイルに対してエンジン内のキャラクターがモーフィングが可能か判定する",
     )
     def morphable_targets(
-<<<<<<< HEAD
         base_style_ids: list[StyleId],
-        core_version: Annotated[str | None, Query(description="AivisSpeech Engine ではサポートされていないパラメータです (常に無視されます) 。")] = None,  # fmt: skip # noqa
-    ) -> list[dict[str, MorphableTargetInfo]]:
-        """
-        指定されたベーススタイルに対してエンジン内の各話者がモーフィング機能を利用可能か返します。
-        モーフィングの許可/禁止は `/speakers `の `speaker.supported_features.synthesis_morphing` に記載されています。
-=======
-        base_style_ids: list[StyleId], core_version: str | SkipJsonSchema[None] = None
+        core_version: Annotated[
+            str | SkipJsonSchema[None],
+            Query(description="AivisSpeech Engine ではサポートされていないパラメータです (常に無視されます) 。"),
+        ] = None,  # fmt: skip # noqa
     ) -> list[dict[str, MorphableTargetInfo]]:
         """
         指定されたベーススタイルに対してエンジン内の各キャラクターがモーフィング機能を利用可能か返します。
-        モーフィングの許可/禁止は`/speakers`の`speaker.supported_features.synthesis_morphing`に記載されています。
->>>>>>> abcfa78c
+        モーフィングの許可/禁止は `/speakers `の `speaker.supported_features.synthesis_morphing` に記載されています。
         プロパティが存在しない場合は、モーフィングが許可されているとみなします。
         返り値のスタイル ID は string 型なので注意。
         AivisSpeech Engine では話者ごとに発声タイミングが異なる関係で実装不可能なため (動作こそするが聴くに耐えない) 、
         全ての話者でモーフィングが禁止されています。
         """
-<<<<<<< HEAD
-        # core = core_manager.get_core(core_version)
-
-        try:
-            # speakers = metas_store.load_combined_metas(core=core)
-            speakers = aivm_manager.get_speakers()
-            morphable_targets = get_morphable_targets(
-                speakers=speakers, base_style_ids=base_style_ids
-            )
-            # jsonはint型のキーを持てないので、string型に変換する
-            return [
-                {str(k): v for k, v in morphable_target.items()}
-                for morphable_target in morphable_targets
-            ]
-=======
-        characters = metas_store.characters(core_version)
+        characters = aivm_manager.get_characters()
         try:
             morphable_targets = get_morphable_targets(characters, base_style_ids)
->>>>>>> abcfa78c
         except StyleIdNotFoundError as e:
             msg = f"該当するスタイル(style_id={e.style_id})が見つかりません"
             raise HTTPException(status_code=404, detail=msg)
@@ -122,11 +87,10 @@
         base_style_id: Annotated[StyleId, Query(alias="base_speaker")],
         target_style_id: Annotated[StyleId, Query(alias="target_speaker")],
         morph_rate: Annotated[float, Query(ge=0.0, le=1.0)],
-<<<<<<< HEAD
-        core_version: Annotated[str | None, Query(description="AivisSpeech Engine ではサポートされていないパラメータです (常に無視されます) 。")] = None,  # fmt: skip # noqa
-=======
-        core_version: str | SkipJsonSchema[None] = None,
->>>>>>> abcfa78c
+        core_version: Annotated[
+            str | SkipJsonSchema[None],
+            Query(description="AivisSpeech Engine ではサポートされていないパラメータです (常に無視されます) 。"),
+        ] = None,  # fmt: skip # noqa
     ) -> FileResponse:
         """
         指定された 2 種類のスタイルで音声を合成、指定した割合でモーフィングした音声を得ます。
@@ -138,23 +102,9 @@
         engine = tts_engines.get_engine(version)
 
         # モーフィングが許可されないキャラクターペアを拒否する
-        characters = metas_store.characters(core_version)
+        characters = aivm_manager.get_characters()
         try:
-<<<<<<< HEAD
-            # speakers = metas_store.load_combined_metas(core=core)
-            speakers = aivm_manager.get_speakers()
-            speaker_lookup = construct_lookup(speakers=speakers)
-            is_permitted = is_synthesis_morphing_permitted(
-                speaker_lookup, base_style_id, target_style_id
-            )
-            if not is_permitted:
-                raise HTTPException(
-                    status_code=400,
-                    detail="指定されたスタイルペアでのモーフィングはできません",
-                )
-=======
             morphable = is_morphable(characters, base_style_id, target_style_id)
->>>>>>> abcfa78c
         except StyleIdNotFoundError as e:
             msg = f"該当するスタイル(style_id={e.style_id})が見つかりません"
             raise HTTPException(status_code=404, detail=msg)
