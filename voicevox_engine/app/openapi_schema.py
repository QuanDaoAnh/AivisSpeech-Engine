"""OpenAPI schema の設定"""

from typing import Any

from fastapi import FastAPI
from fastapi.openapi.utils import get_openapi
from pydantic import BaseModel

<<<<<<< HEAD
=======
from voicevox_engine.library.model import BaseLibraryInfo, VvlibManifest

>>>>>>> abcfa78c

def configure_openapi_schema(app: FastAPI, manage_library: bool | None) -> FastAPI:
    """自動生成された OpenAPI schema へカスタム属性を追加する。"""

    # BaseLibraryInfo/VvlibManifestモデルはAPIとして表には出ないが、エディタ側で利用したいので、手動で追加する
    # ref: https://fastapi.tiangolo.com/advanced/extending-openapi/#modify-the-openapi-schema
    def custom_openapi() -> Any:
        if app.openapi_schema:
            return app.openapi_schema
        openapi_schema = get_openapi(
            title=app.title,
            version=app.version,
            openapi_version=app.openapi_version,
            summary=app.summary,
            description=app.description,
            terms_of_service=app.terms_of_service,
            contact=app.contact,
            license_info=app.license_info,
<<<<<<< HEAD
            # OpenAPI Generator が自動生成するコードとの互換性が壊れるため、リクエストとレスポンスで Pydantic スキーマを分離しないようにする
            # ref: https://fastapi.tiangolo.com/how-to/separate-openapi-schemas/
            separate_input_output_schemas=False,
        )
        # 以下コードは最新の FastAPI + Pydantic V2 では動作しないためコメントアウト
        """
        openapi_schema["components"]["schemas"][
            "VvlibManifest"
        ] = VvlibManifest.model_json_schema()
        # ref_templateを指定しない場合、definitionsを参照してしまうので、手動で指定する
        base_library_info = BaseLibraryInfo.model_json_schema(
            ref_template="#/components/schemas/{model}"
        )
        # definitionsは既存のモデルを重複して定義するため、不要なので削除
        del base_library_info["definitions"]
        openapi_schema["components"]["schemas"]["BaseLibraryInfo"] = base_library_info
        """
=======
            routes=app.routes,
            webhooks=app.webhooks.routes,
            tags=app.openapi_tags,
            servers=app.servers,
            separate_input_output_schemas=app.separate_input_output_schemas,
        )
        if manage_library:
            additional_models: list[type[BaseModel]] = [
                BaseLibraryInfo,
                VvlibManifest,
            ]
            for model in additional_models:
                # ref_templateを指定しない場合、definitionsを参照してしまうので、手動で指定する
                schema = model.model_json_schema(
                    ref_template="#/components/schemas/{model}"
                )
                # definitionsは既存のモデルを重複して定義するため、不要なので削除
                if "$defs" in schema:
                    del schema["$defs"]
                openapi_schema["components"]["schemas"][schema["title"]] = schema
>>>>>>> abcfa78c
        app.openapi_schema = openapi_schema
        return openapi_schema

    app.openapi = custom_openapi  # type: ignore[method-assign]

    return app<|MERGE_RESOLUTION|>--- conflicted
+++ resolved
@@ -6,11 +6,8 @@
 from fastapi.openapi.utils import get_openapi
 from pydantic import BaseModel
 
-<<<<<<< HEAD
-=======
 from voicevox_engine.library.model import BaseLibraryInfo, VvlibManifest
 
->>>>>>> abcfa78c
 
 def configure_openapi_schema(app: FastAPI, manage_library: bool | None) -> FastAPI:
     """自動生成された OpenAPI schema へカスタム属性を追加する。"""
@@ -29,25 +26,6 @@
             terms_of_service=app.terms_of_service,
             contact=app.contact,
             license_info=app.license_info,
-<<<<<<< HEAD
-            # OpenAPI Generator が自動生成するコードとの互換性が壊れるため、リクエストとレスポンスで Pydantic スキーマを分離しないようにする
-            # ref: https://fastapi.tiangolo.com/how-to/separate-openapi-schemas/
-            separate_input_output_schemas=False,
-        )
-        # 以下コードは最新の FastAPI + Pydantic V2 では動作しないためコメントアウト
-        """
-        openapi_schema["components"]["schemas"][
-            "VvlibManifest"
-        ] = VvlibManifest.model_json_schema()
-        # ref_templateを指定しない場合、definitionsを参照してしまうので、手動で指定する
-        base_library_info = BaseLibraryInfo.model_json_schema(
-            ref_template="#/components/schemas/{model}"
-        )
-        # definitionsは既存のモデルを重複して定義するため、不要なので削除
-        del base_library_info["definitions"]
-        openapi_schema["components"]["schemas"]["BaseLibraryInfo"] = base_library_info
-        """
-=======
             routes=app.routes,
             webhooks=app.webhooks.routes,
             tags=app.openapi_tags,
@@ -68,7 +46,6 @@
                 if "$defs" in schema:
                     del schema["$defs"]
                 openapi_schema["components"]["schemas"][schema["title"]] = schema
->>>>>>> abcfa78c
         app.openapi_schema = openapi_schema
         return openapi_schema
 
