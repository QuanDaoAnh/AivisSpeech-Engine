import copy
from typing import Any

import numpy as np
from numpy.typing import NDArray
from pyopenjtalk import tts
from soxr import resample

from ...logging import logger
from ...metas.Metas import StyleId
from ...model import AudioQuery
from ...tts_pipeline.tts_engine import TTSEngine, to_flatten_moras
from ..core.mock import MockCoreWrapper


class MockTTSEngine(TTSEngine):
    """製品版コア無しに音声合成が可能なモック版TTSEngine"""

    def __init__(self) -> None:
        super().__init__(MockCoreWrapper())

    def synthesize_wave(
        self,
        query: AudioQuery,
        style_id: StyleId,
        enable_interrogative_upspeak: bool = True,
    ) -> NDArray[np.float32]:
        """音声合成用のクエリに含まれる読み仮名に基づいてOpenJTalkで音声波形を生成する"""
        # モーフィング時などに同一参照のqueryで複数回呼ばれる可能性があるので、元の引数のqueryに破壊的変更を行わない
        query = copy.deepcopy(query)

        # recall text in katakana
        flatten_moras = to_flatten_moras(query.accent_phrases)
        kana_text = "".join([mora.text for mora in flatten_moras])

        wave = self.forward(kana_text)

        # volume
        wave *= query.volumeScale

        return wave

    def forward(self, text: str, **kwargs: dict[str, Any]) -> NDArray[np.float32]:
        """
        forward tts via pyopenjtalk.tts()
        参照→TTSEngine のdocstring [Mock]

        Parameters
        ----------
        text : str
            入力文字列（例：読み上げたい文章をカタカナにした文字列、等）

        Returns
        -------
        wave [NDArray[np.float32]]
            音声波形データをNumPy配列で返します

        Note
        -------
        ここで行う音声合成では、調声（ピッチ等）を反映しない

        # pyopenjtalk.tts()の出力仕様
        dtype=np.float64, 16 bit, mono 48000 Hz

        # resampleの説明
        非モック実装（decode_forward）と合わせるために、出力を24kHz、32bit浮動小数に変換した。
        """
        logger.info("[Mock] input text: %s" % text)
        wave, _ = tts(text)
        wave /= 2**15
<<<<<<< HEAD
        wave = resample(wave, 48000, 44100)
        return wave.astype(np.float32)
=======
        wave_resampled: NDArray[np.float64] = resample(wave, 48000, 24000)
        return wave_resampled.astype(np.float32)
>>>>>>> e5635cbc
<|MERGE_RESOLUTION|>--- conflicted
+++ resolved
@@ -68,10 +68,5 @@
         logger.info("[Mock] input text: %s" % text)
         wave, _ = tts(text)
         wave /= 2**15
-<<<<<<< HEAD
-        wave = resample(wave, 48000, 44100)
-        return wave.astype(np.float32)
-=======
         wave_resampled: NDArray[np.float64] = resample(wave, 48000, 24000)
-        return wave_resampled.astype(np.float32)
->>>>>>> e5635cbc
+        return wave_resampled.astype(np.float32)