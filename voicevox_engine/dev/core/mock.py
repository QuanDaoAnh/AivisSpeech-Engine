--- conflicted
+++ resolved
@@ -230,17 +230,7 @@
         return np.array(result, dtype=np.float32)
 
     def supported_devices(self) -> str:
-<<<<<<< HEAD
-        return json.dumps(
-            {
-                "cpu": True,
-                "cuda": True,
-                "dml": False,
-            }
-        )
-=======
-        return json.dumps({"cpu": True, "cuda": False, "dml": False})
->>>>>>> 465d3698
+        return json.dumps({"cpu": True, "cuda": True, "dml": False})
 
     def finalize(self) -> None:
         pass
