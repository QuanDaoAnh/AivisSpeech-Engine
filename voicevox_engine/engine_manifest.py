--- conflicted
+++ resolved
@@ -116,11 +116,7 @@
         default=None, description="音声ライブラリのインストール・アンインストール"
     )
     return_resource_url: bool | SkipJsonSchema[None] = Field(
-<<<<<<< HEAD
-        default=None, description="speaker_info・singer_info のリソースを URL で返送"
-=======
-        default=None, description="キャラクター情報のリソースをURLで返送"
->>>>>>> d399635b
+        default=None, description="キャラクター情報のリソースを URL で返送"
     )
 
 
