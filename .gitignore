--- conflicted
+++ resolved
@@ -1,15 +1,7 @@
 # VOICEVOX specifics
-<<<<<<< HEAD
-## Artifacts of nuitka
-*.dist
-*.build
-/build
-/cache
-=======
 ## Artifact of generating licenses
 /licenses.json
 licenses_venv/
->>>>>>> abcfa78c
 
 # Copied from `https://github.com/github/gitignore/blob/main/Python.gitignore` @2022-01-10
 # Byte-compiled / optimized / DLL files
