--- conflicted
+++ resolved
@@ -5,7 +5,7 @@
 typos = "typos"
 test = "pytest"
 update-snapshots = "pytest --snapshot-update"
-update-licenses = "bash build_util/create_venv_and_generate_licenses.bash"
+update-licenses = "bash tools/create_venv_and_generate_licenses.bash"
 build = "poetry run task update-licenses && pyinstaller --noconfirm run.spec"
 
 [tool.pysen]
@@ -47,13 +47,18 @@
 multi_line_output = 3
 use_parentheses = true
 
-<<<<<<< HEAD
 [tool.pytest.ini_options]
 filterwarnings = ["ignore::pydantic.warnings.PydanticDeprecatedSince20"]
-=======
+
 [tool.typos.default.extend-words]
 datas = "datas" # PyInstaller's argument
->>>>>>> abcfa78c
+
+[tool.typos.files]
+extend-exclude = [
+  "resources",
+  "test/e2e/single_api/engine_info/__snapshots__/test_engine_manifest/test_get_engine_manifest_200.json",
+  "poetry.*",
+]
 
 [tool.poetry]
 package-mode = false
@@ -67,22 +72,12 @@
 uvicorn = "^0.29.0"
 soundfile = "^0.12.1"
 pyyaml = "^6.0.1"
-<<<<<<< HEAD
 pyworld-prebuilt = "^0.3.4.1"
-jinja2 = "^3.1.3" # NOTE: required by fastapi
 pyopenjtalk-dict = "^0.3.4.dev2"
 semver = "^3.0.0"
 platformdirs = "^4.2.0"
 soxr = "^0.3.6"
-pydantic = "^2.7.2"
-=======
-pyworld = "^0.3.0"
-pyopenjtalk = { git = "https://github.com/VOICEVOX/pyopenjtalk", rev = "b35fc89fe42948a28e33aed886ea145a51113f88" }
-semver = "^3.0.0"
-platformdirs = "^4.2.0"
-soxr = "^0.3.6"
 pydantic = "^2.7.3"
->>>>>>> abcfa78c
 starlette = "^0.37.0"
 jaconv = "^0.3.4"
 httpx = "^0.27.0"
