--- conflicted
+++ resolved
@@ -14,26 +14,15 @@
 from voicevox_engine.setting.Setting import SettingHandler
 from voicevox_engine.tts_pipeline.tts_engine import make_tts_engines_from_cores
 from voicevox_engine.user_dict.user_dict import UserDictionary
-<<<<<<< HEAD
-from voicevox_engine.utility.core_version_utility import get_latest_version
-from voicevox_engine.utility.path_utility import get_save_dir
-=======
-from voicevox_engine.utility.path_utility import engine_manifest_path
->>>>>>> 1269fabb
+from voicevox_engine.utility.path_utility import engine_manifest_path, get_save_dir
 
 
 @pytest.fixture()
 def app_params(tmp_path: Path) -> dict[str, Any]:
-<<<<<<< HEAD
-    cores = initialize_cores(use_gpu=False, enable_mock=True)
-    tts_engines = make_tts_engines_from_cores(cores)
     aivm_manager = AivmManager(get_save_dir() / "aivm_models")
-    latest_core_version = get_latest_version(versions=list(tts_engines.keys()))
-=======
     core_manager = initialize_cores(use_gpu=False, enable_mock=True)
     tts_engines = make_tts_engines_from_cores(core_manager)
     latest_core_version = tts_engines.latest_version()
->>>>>>> 1269fabb
     setting_loader = SettingHandler(Path("./not_exist.yaml"))
 
     # 隔離されたプリセットの生成
@@ -47,12 +36,8 @@
 
     return {
         "tts_engines": tts_engines,
-<<<<<<< HEAD
         "aivm_manager": aivm_manager,
-        "cores": cores,
-=======
         "core_manager": core_manager,
->>>>>>> 1269fabb
         "latest_core_version": latest_core_version,
         "setting_loader": setting_loader,
         "preset_manager": preset_manager,
