--- conflicted
+++ resolved
@@ -14,19 +14,17 @@
 from voicevox_engine.preset.Preset import PresetManager
 from voicevox_engine.setting.Setting import SettingHandler
 from voicevox_engine.tts_pipeline.tts_engine import make_tts_engines_from_cores
-<<<<<<< HEAD
-from voicevox_engine.user_dict.user_dict import UserDictionary
+from voicevox_engine.user_dict.user_dict import DEFAULT_DICT_DIR_PATH, UserDictionary
 from voicevox_engine.utility.path_utility import engine_manifest_path, get_save_dir
-=======
-from voicevox_engine.user_dict.user_dict import DEFAULT_DICT_PATH, UserDictionary
-from voicevox_engine.utility.path_utility import engine_manifest_path
->>>>>>> 71aa4140
 
 
 def _copy_under_dir(file_path: Path, dir_path: Path) -> Path:
-    """指定ディレクトリ下へファイルをコピーし、生成されたファイルのパスを返す。"""
+    """指定ディレクトリ下へファイルまたはディレクトリをコピーし、生成されたパスを返す。"""
     copied_file_path = dir_path / file_path.name
-    shutil.copyfile(file_path, copied_file_path)
+    if file_path.is_dir():
+        shutil.copytree(file_path, copied_file_path)
+    else:
+        shutil.copyfile(file_path, copied_file_path)
     return copied_file_path
 
 
@@ -44,7 +42,7 @@
 
     # テスト用に隔離されたユーザー辞書を生成する
     user_dict = UserDictionary(
-        default_dict_path=_copy_under_dir(DEFAULT_DICT_PATH, tmp_path),
+        default_dict_dir_path=_copy_under_dir(DEFAULT_DICT_DIR_PATH, tmp_path),
         user_dict_path=_generate_user_dict(tmp_path),
         compiled_dict_path=tmp_path / "user.dic",
     )
