--- conflicted
+++ resolved
@@ -270,27 +270,12 @@
         )
 
 
-<<<<<<< HEAD
 # Windows では pytest 下での辞書の更新ができないためテストをスキップする
 if sys.platform != "win32":
-=======
-def test_update_dict(tmp_path: Path) -> None:
-    user_dict_path = tmp_path / "test_update_dict.json"
-    user_dict = UserDictionary(user_dict_path=user_dict_path)
-    user_dict.update_dict()
-    test_text = "テスト用の文字列"
-    success_pronunciation = "デフォルトノジショデハゼッタイニセイセイサレナイヨミ"
-
-    # 既に辞書に登録されていないか確認する
-    assert g2p(text=test_text, kana=True) != success_pronunciation
->>>>>>> ab6f180a
 
     def test_update_dict(tmp_path: Path) -> None:
         user_dict_path = tmp_path / "test_update_dict.json"
-        compiled_dict_path = tmp_path / "test_update_dict.dic"
-        user_dict = UserDictionary(
-            user_dict_path=user_dict_path, compiled_dict_path=compiled_dict_path
-        )
+        user_dict = UserDictionary(user_dict_path=user_dict_path)
         user_dict.update_dict()
         test_text = "テスト用の文字列"
         success_pronunciation = "デフォルトノジショデハゼッタイニセイセイサレナイヨミ"
