--- conflicted
+++ resolved
@@ -4,11 +4,7 @@
 
 import numpy as np
 import soundfile as sf
-<<<<<<< HEAD
-from pydantic.deprecated.json import pydantic_encoder
-=======
 from fastapi.encoders import jsonable_encoder
->>>>>>> abcfa78c
 
 
 def round_floats(value: Any, round_value: int) -> Any:
