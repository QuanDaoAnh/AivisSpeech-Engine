"""AivisSpeech Engine の実行"""

# truststore を適用し、HTTPS 通信時にシステムにインストールされた証明書ストアを使う
# 企業内 LAN など HTTPS プロキシが導入されている環境で、システムにインストールされた自己署名証明書を信頼するために必要
# requests からの HTTPS 通信には certifi が使われるため、HTTPS プロキシ導入環境では truststore を適用しない限り通信エラーが発生する
# ref: https://github.com/psf/requests/issues/2966
# ref: https://truststore.readthedocs.io/en/latest/
import truststore  # fmt: skip # isort: skip
truststore.inject_into_ssl()
# flake8: noqa: E402

import argparse
import multiprocessing
import os
import sys
import warnings
from dataclasses import asdict, dataclass
from io import TextIOWrapper
from pathlib import Path
from typing import TextIO, TypeVar

import uvicorn
from pydantic import TypeAdapter

from voicevox_engine import __version__
from voicevox_engine.aivm_manager import AivmManager
from voicevox_engine.app.application import generate_app
from voicevox_engine.cancellable_engine import CancellableEngine
from voicevox_engine.core.core_initializer import MOCK_VER, initialize_cores
from voicevox_engine.engine_manifest import load_manifest
from voicevox_engine.library.library_manager import LibraryManager
from voicevox_engine.logging import LOGGING_CONFIG, logger
from voicevox_engine.preset.preset_manager import PresetManager
from voicevox_engine.setting.model import CorsPolicyMode
from voicevox_engine.setting.setting_manager import USER_SETTING_PATH, SettingHandler
from voicevox_engine.tts_pipeline.style_bert_vits2_tts_engine import (
    StyleBertVITS2TTSEngine,
)
from voicevox_engine.tts_pipeline.tts_engine import TTSEngineManager
from voicevox_engine.user_dict.user_dict_manager import UserDictionary
from voicevox_engine.utility.path_utility import (
    engine_manifest_path,
    engine_root,
    get_save_dir,
)


def decide_boolean_from_env(env_name: str) -> bool:
    """
    環境変数からbool値を返す。

    * 環境変数が"1"ならTrueを返す
    * 環境変数が"0"か空白か存在しないならFalseを返す
    * それ以外はwarningを出してFalseを返す
    """
    env = os.getenv(env_name, default="")
    if env == "1":
        return True
    elif env == "" or env == "0":
        return False
    else:
        warnings.warn(
            f"Invalid environment variable value: {env_name}={env}",
            stacklevel=1,
        )
        return False


@dataclass(frozen=True)
class Envs:
    """環境変数の集合"""

    output_log_utf8: bool
    cpu_num_threads: str | None
    env_preset_path: str | None
    disable_mutable_api: bool


_env_adapter = TypeAdapter(Envs)


def read_environment_variables() -> Envs:
    """環境変数を読み込む。"""
    envs = Envs(
        output_log_utf8=decide_boolean_from_env("VV_OUTPUT_LOG_UTF8"),
        cpu_num_threads=os.getenv("VV_CPU_NUM_THREADS"),
        env_preset_path=os.getenv("VV_PRESET_FILE"),
        disable_mutable_api=decide_boolean_from_env("VV_DISABLE_MUTABLE_API"),
    )
    return _env_adapter.validate_python(asdict(envs))


def set_output_log_utf8() -> None:
    """標準出力と標準エラー出力の出力形式を UTF-8 ベースに切り替える"""

    # NOTE: for 文で回せないため関数内関数で実装している
    def _prepare_utf8_stdio(stdio: TextIO) -> TextIO:
        """UTF-8 ベースの標準入出力インターフェイスを用意する"""

        CODEC = "utf-8"  # locale に依存せず UTF-8 コーデックを用いる
        ERR = "backslashreplace"  # 不正な形式のデータをバックスラッシュ付きのエスケープシーケンスに置換する

        # 既定の `TextIOWrapper` 入出力インターフェイスを UTF-8 へ再設定して返す
        if isinstance(stdio, TextIOWrapper):
            stdio.reconfigure(encoding=CODEC)
            return stdio
        else:
            # 既定インターフェイスのバッファを全て出力しきった上で UTF-8 設定の `TextIOWrapper` を生成して返す
            stdio.flush()
            try:
                return TextIOWrapper(stdio.buffer, encoding=CODEC, errors=ERR)
            except AttributeError:
                # バッファへのアクセスに失敗した場合、設定変更をおこなわず返す
                return stdio

    # NOTE:
    # `sys.std*` はコンソールがない環境だと `None` をとる (出典: https://docs.python.org/ja/3/library/sys.html#sys.__stdin__ )  # noqa: B950
    # これは Python インタープリタが標準入出力へ接続されていないことを意味するため、設定不要とみなす

    if sys.stdout is None:
        pass
    else:
        sys.stdout = _prepare_utf8_stdio(sys.stdout)

    if sys.stderr is None:
        pass
    else:
        sys.stderr = _prepare_utf8_stdio(sys.stderr)


T = TypeVar("T")


def select_first_not_none(candidates: list[T | None]) -> T:
    """None でない最初の値を取り出す。全て None の場合はエラーを送出する。"""
    for candidate in candidates:
        if candidate is not None:
            return candidate
    raise RuntimeError("すべての候補値が None です")


S = TypeVar("S")


def select_first_not_none_or_none(candidates: list[S | None]) -> S | None:
    """None でない最初の値を取り出そうとし、全て None の場合は None を返す。"""
    for candidate in candidates:
        if candidate is not None:
            return candidate
    return None


@dataclass(frozen=True)
class CLIArgs:
    host: str
    port: int
    use_gpu: bool
    load_all_models: bool
    output_log_utf8: bool
    cors_policy_mode: CorsPolicyMode | None
    allow_origins: list[str] | None
    setting_file: Path
    preset_file: Path | None
    disable_mutable_api: bool
    # 以下は極力 VOICEVOX ENGINE との差分を最小限にするための互換用
    # 対応する引数は AivisSpeech Engine では常に無効化されている
    voicevox_dir: Path | None = None  # 常に None
    voicelib_dirs: list[Path] | None = None  # 常に None
    runtime_dirs: list[Path] | None = None  # 常に None
    enable_mock: bool = True  # 常にモック版 VOICEVOX CORE を利用する
    enable_cancellable_synthesis: bool = False  # 常に False
    init_processes: int = 2  # 常に 2
    cpu_num_threads: int | None = 4  # 常に 4


_cli_args_adapter = TypeAdapter(CLIArgs)


def read_cli_arguments(envs: Envs) -> CLIArgs:
    parser = argparse.ArgumentParser(
        description="AivisSpeech Engine: AI Voice Imitation System - Text to Speech Engine"
    )
    # Uvicorn でバインドするアドレスを "localhost" にすることで IPv4 (127.0.0.1) と IPv6 ([::1]) の両方でリッスンできます.
    # これは Uvicorn のドキュメントに記載されていない挙動です; 将来のアップデートにより動作しなくなる可能性があります.
    # ref: https://github.com/VOICEVOX/voicevox_engine/pull/647#issuecomment-1540204653
    parser.add_argument(
        "--host",
        type=str,
        default="localhost",
        help="接続を受け付けるホストアドレスです。",
    )
    parser.add_argument(
        "--port", type=int, default=10101, help="接続を受け付けるポート番号です。"
    )
    parser.add_argument(
        "--use_gpu",
        action="store_true",
        help="対応している場合、GPU を使い音声合成処理を行います。",
    )
    # parser.add_argument(
    #     "--voicevox_dir",
    #     type=Path,
    #     default=None,
    #     help="VOICEVOXのディレクトリパスです。",
    # )
    # parser.add_argument(
    #     "--voicelib_dir",
    #     type=Path,
    #     default=None,
    #     action="append",
    #     help="VOICEVOX COREのディレクトリパスです。",
    # )
    # parser.add_argument(
    #     "--runtime_dir",
    #     type=Path,
    #     default=None,
    #     action="append",
    #     help="VOICEVOX COREで使用するライブラリのディレクトリパスです。",
    # )
    # parser.add_argument(
    #     "--enable_mock",
    #     action="store_true",
    #     help="VOICEVOX COREを使わずモックで音声合成を行います。",
    # )
    # parser.add_argument(
    #     "--enable_cancellable_synthesis",
    #     action="store_true",
    #     help="音声合成を途中でキャンセルできるようになります。",
    # )
    # parser.add_argument(
    #     "--init_processes",
    #     type=int,
    #     default=2,
    #     help="cancellable_synthesis機能の初期化時に生成するプロセス数です。",
    # )
    parser.add_argument(
        "--load_all_models",
        action="store_true",
        help="起動時に全ての音声合成モデルを読み込みます。",
    )

    # 引数へcpu_num_threadsの指定がなければ、環境変数をロールします。
    # 環境変数にもない場合は、Noneのままとします。
    # VV_CPU_NUM_THREADSが空文字列でなく数値でもない場合、エラー終了します。
    # parser.add_argument(
    #     "--cpu_num_threads",
    #     type=int,
    #     default=envs.cpu_num_threads,
    #     help=(
    #         "音声合成を行うスレッド数です。指定しない場合、代わりに環境変数 VV_CPU_NUM_THREADS の値が使われます。"
    #         "VV_CPU_NUM_THREADS が空文字列でなく数値でもない場合はエラー終了します。"
    #     ),
    # )

    parser.add_argument(
        "--output_log_utf8",
        action="store_true",
        help=(
            "ログ出力を UTF-8 で行います。指定しない場合、代わりに環境変数 VV_OUTPUT_LOG_UTF8 の値が使われます。"
            "VV_OUTPUT_LOG_UTF8 の値が 1 の場合は UTF-8 で、0 または空文字、値がない場合は環境によって自動的に決定されます。"
        ),
    )

    parser.add_argument(
        "--cors_policy_mode",
        type=CorsPolicyMode,
        choices=list(CorsPolicyMode),
        default=None,
        help=(
            "CORS の許可モード。all または localapps が指定できます。all はすべてを許可します。"
            "localapps はオリジン間リソース共有ポリシーを、app://. と localhost 関連に限定します。"
            "その他のオリジンは allow_origin オプションで追加できます。デフォルトは localapps 。"
            "このオプションは --setting_file で指定される設定ファイルよりも優先されます。"
        ),
    )

    parser.add_argument(
        "--allow_origin",
        nargs="*",
        help=(
            "許可するオリジンを指定します。スペースで区切ることで複数指定できます。"
            "このオプションは --setting_file で指定される設定ファイルよりも優先されます。"
        ),
    )

    parser.add_argument(
        "--setting_file",
        type=Path,
        default=USER_SETTING_PATH,
        help="設定ファイルを指定できます。",
    )

    parser.add_argument(
        "--preset_file",
        type=Path,
        default=None,
        help=(
            "プリセットファイルを指定できます。"
<<<<<<< HEAD
            "指定がない場合、環境変数 VV_PRESET_FILE 、実行ファイルのディレクトリの presets.yaml を順に探します。"
=======
            "指定がない場合、環境変数 VV_PRESET_FILE、ユーザーディレクトリのpresets.yamlを順に探します。"
>>>>>>> addbc5a4
        ),
    )

    parser.add_argument(
        "--disable_mutable_api",
        action="store_true",
        help=(
            "辞書登録や設定変更など、エンジンの静的なデータを変更するAPIを無効化します。"
            "指定しない場合、代わりに環境変数 VV_DISABLE_MUTABLE_API の値が使われます。"
            "VV_DISABLE_MUTABLE_API の値が 1 の場合は無効化で、0 または空文字、値がない場合は無視されます。"
        ),
    )

    args_dict = vars(parser.parse_args())

    # NOTE: 複数個の同名引数に基づいてリスト化されるため `CLIArgs` で複数形にリネームされている
    # args_dict["voicelib_dirs"] = args_dict.pop("voicelib_dir")
    # args_dict["runtime_dirs"] = args_dict.pop("runtime_dir")
    args_dict["allow_origins"] = args_dict.pop("allow_origin")

    # --host に 127.0.0.1 が指定されたとき、Windows 上で localhost でアクセスした際に
    # IPv6 でバインドされないことによる接続遅延を防ぐために、代わりに localhost を指定し IPv4 と IPv6 の両方でバインドする
    # ref: https://github.com/VOICEVOX/voicevox_engine/issues/1480
    if args_dict["host"] == "127.0.0.1":
        args_dict["host"] = "localhost"

    args = _cli_args_adapter.validate_python(args_dict)

    return args


def main() -> None:
    """AivisSpeech Engine を実行する"""

    multiprocessing.freeze_support()

    envs = read_environment_variables()

    if envs.output_log_utf8:
        set_output_log_utf8()

    args = read_cli_arguments(envs)

    if args.output_log_utf8:
        set_output_log_utf8()

    logger.info(f"AivisSpeech Engine version {__version__}")
    logger.info(f"Engine root directory: {engine_root()}")
    logger.info(f"User data directory: {get_save_dir()}")

    core_manager = initialize_cores(
        use_gpu=args.use_gpu,
        voicelib_dirs=args.voicelib_dirs,
        voicevox_dir=args.voicevox_dir,
        runtime_dirs=args.runtime_dirs,
        cpu_num_threads=args.cpu_num_threads,
        enable_mock=args.enable_mock,
        load_all_models=args.load_all_models,
    )
    # tts_engines = make_tts_engines_from_cores(core_manager)
    # assert len(tts_engines.versions()) != 0, "音声合成エンジンがありません。"

    # AivmManager を初期化
    aivm_manager = AivmManager(get_save_dir() / "Models")

    # StyleBertVITS2TTSEngine を通常の TTSEngine の代わりに利用
    tts_engines = TTSEngineManager()
    tts_engines.register_engine(
        StyleBertVITS2TTSEngine(aivm_manager, args.use_gpu, args.load_all_models),
        MOCK_VER,
    )

    cancellable_engine: CancellableEngine | None = None
    if args.enable_cancellable_synthesis:
        cancellable_engine = CancellableEngine(
            init_processes=args.init_processes,
            use_gpu=args.use_gpu,
            voicelib_dirs=args.voicelib_dirs,
            voicevox_dir=args.voicevox_dir,
            runtime_dirs=args.runtime_dirs,
            cpu_num_threads=args.cpu_num_threads,
            enable_mock=args.enable_mock,
        )

    setting_loader = SettingHandler(args.setting_file)
    settings = setting_loader.load()

    # 複数方式で指定可能な場合、優先度は上から「引数」「環境変数」「設定ファイル」「デフォルト値」

    cors_policy_mode = select_first_not_none(
        [args.cors_policy_mode, settings.cors_policy_mode]
    )

    setting_allow_origins = None
    if settings.allow_origin is not None:
        setting_allow_origins = settings.allow_origin.split(" ")
    allow_origin = select_first_not_none_or_none(
        [args.allow_origins, setting_allow_origins]
    )

    if envs.env_preset_path is not None and len(envs.env_preset_path) != 0:
        env_preset_path = Path(envs.env_preset_path)
    else:
        env_preset_path = None
    default_preset_path = get_save_dir() / "presets.yaml"
    preset_path = select_first_not_none(
        [args.preset_file, env_preset_path, default_preset_path]
    )
    preset_manager = PresetManager(preset_path)

    user_dict = UserDictionary()

    engine_manifest = load_manifest(engine_manifest_path())

    library_manager = LibraryManager(
        # get_save_dir() / "installed_libraries",
        # AivisSpeech では利用しない LibraryManager によるディレクトリ作成を防ぐため、get_save_dir() 直下を指定
        get_save_dir(),
        engine_manifest.supported_vvlib_manifest_version,
        engine_manifest.brand_name,
        engine_manifest.name,
        engine_manifest.uuid,
    )

    if args.disable_mutable_api:
        disable_mutable_api = True
    else:
        disable_mutable_api = envs.disable_mutable_api

    root_dir = select_first_not_none([args.voicevox_dir, engine_root()])
    character_info_dir = root_dir / "resources" / "character_info"
    # NOTE: ENGINE v0.19 以前向けに後方互換性を確保する
    if not character_info_dir.exists():
        character_info_dir = root_dir / "speaker_info"

    # ASGI に準拠した AivisSpeech Engine アプリケーションを生成する
    app = generate_app(
        tts_engines,
        aivm_manager,
        core_manager,
        setting_loader,
        preset_manager,
        user_dict,
        engine_manifest,
        library_manager,
        cancellable_engine,
        character_info_dir,
        cors_policy_mode,
        allow_origin,
        disable_mutable_api=disable_mutable_api,
    )

    # AivisSpeech Engine サーバーを起動
    # NOTE: デフォルトは ASGI に準拠した HTTP/1.1 サーバー
    uvicorn.run(app, host=args.host, port=args.port, log_config=LOGGING_CONFIG)


if __name__ == "__main__":
    main()<|MERGE_RESOLUTION|>--- conflicted
+++ resolved
@@ -296,11 +296,7 @@
         default=None,
         help=(
             "プリセットファイルを指定できます。"
-<<<<<<< HEAD
-            "指定がない場合、環境変数 VV_PRESET_FILE 、実行ファイルのディレクトリの presets.yaml を順に探します。"
-=======
-            "指定がない場合、環境変数 VV_PRESET_FILE、ユーザーディレクトリのpresets.yamlを順に探します。"
->>>>>>> addbc5a4
+            "指定がない場合、環境変数 VV_PRESET_FILE 、ユーザーディレクトリの presets.yaml を順に探します。"
         ),
     )
 
