"""VOICEVOX ENGINE の実行"""

import argparse
import multiprocessing
import os
import sys
import warnings
from io import TextIOWrapper
from pathlib import Path
from typing import TextIO, TypeVar

import uvicorn

from voicevox_engine import __version__
from voicevox_engine.aivm_manager import AivmManager
from voicevox_engine.app.application import generate_app
from voicevox_engine.cancellable_engine import CancellableEngine
<<<<<<< HEAD
from voicevox_engine.core.core_initializer import MOCK_VER, initialize_cores
from voicevox_engine.logging import LOGGING_CONFIG, logger
from voicevox_engine.preset.PresetManager import PresetManager
from voicevox_engine.setting.Setting import CorsPolicyMode
from voicevox_engine.setting.SettingLoader import USER_SETTING_PATH, SettingHandler
from voicevox_engine.tts_pipeline.style_bert_vits2_tts_engine import (
    StyleBertVITS2TTSEngine,
)
from voicevox_engine.tts_pipeline.tts_engine import TTSEngine
from voicevox_engine.user_dict.user_dict import UserDictionary
from voicevox_engine.utility.path_utility import engine_root, get_save_dir
=======
from voicevox_engine.core.core_initializer import initialize_cores
from voicevox_engine.engine_manifest import load_manifest
from voicevox_engine.preset.Preset import PresetManager
from voicevox_engine.setting.Setting import (
    USER_SETTING_PATH,
    CorsPolicyMode,
    SettingHandler,
)
from voicevox_engine.tts_pipeline.tts_engine import make_tts_engines_from_cores
from voicevox_engine.user_dict.user_dict import UserDictionary
from voicevox_engine.utility.path_utility import engine_manifest_path, engine_root
>>>>>>> 1269fabb


def decide_boolean_from_env(env_name: str) -> bool:
    """
    環境変数からbool値を返す。

    * 環境変数が"1"ならTrueを返す
    * 環境変数が"0"か空白か存在しないならFalseを返す
    * それ以外はwarningを出してFalseを返す
    """
    env = os.getenv(env_name, default="")
    if env == "1":
        return True
    elif env == "" or env == "0":
        return False
    else:
        warnings.warn(
            f"Invalid environment variable value: {env_name}={env}",
            stacklevel=1,
        )
        return False


def set_output_log_utf8() -> None:
    """標準出力と標準エラー出力の出力形式を UTF-8 ベースに切り替える"""

    # NOTE: for 文で回せないため関数内関数で実装している
    def _prepare_utf8_stdio(stdio: TextIO | None) -> TextIO | None:
        """UTF-8 ベースの標準入出力インターフェイスを用意する"""

        CODEC = "utf-8"  # locale に依存せず UTF-8 コーデックを用いる
        ERR = "backslashreplace"  # 不正な形式のデータをバックスラッシュ付きのエスケープシーケンスに置換する

        # Python インタープリタが標準入出力へ接続されていないため設定不要とみなしそのまま返す
        if stdio is None:
            return stdio
        else:
            # 既定の `TextIOWrapper` 入出力インターフェイスを UTF-8 へ再設定して返す
            if isinstance(stdio, TextIOWrapper):
                stdio.reconfigure(encoding=CODEC)
                return stdio
            else:
                # 既定インターフェイスのバッファを全て出力しきった上で UTF-8 設定の `TextIOWrapper` を生成して返す
                stdio.flush()
                try:
                    return TextIOWrapper(stdio.buffer, encoding=CODEC, errors=ERR)
                except AttributeError:
                    # バッファへのアクセスに失敗した場合、設定変更をおこなわず返す
                    return stdio

    # NOTE:
    # `sys.std*` はコンソールがない環境だと `None` をとる (出典: https://docs.python.org/ja/3/library/sys.html#sys.__stdin__ )  # noqa: B950
    # しかし `TextIO | None` でなく `TextIO` と間違って型付けされているため、ここでは ignore している
    sys.stdout = _prepare_utf8_stdio(sys.stdout)  # type: ignore[assignment]
    sys.stderr = _prepare_utf8_stdio(sys.stderr)  # type: ignore[assignment]


T = TypeVar("T")


def select_first_not_none(candidates: list[T | None]) -> T:
    """None でない最初の値を取り出す。全て None の場合はエラーを送出する。"""
    for candidate in candidates:
        if candidate is not None:
            return candidate
    raise RuntimeError("すべての候補値が None です")


S = TypeVar("S")


def select_first_not_none_or_none(candidates: list[S | None]) -> S | None:
    """None でない最初の値を取り出そうとし、全て None の場合は None を返す。"""
    for candidate in candidates:
        if candidate is not None:
            return candidate
    return None


def main() -> None:
    """VOICEVOX ENGINE を実行する"""

    multiprocessing.freeze_support()

    output_log_utf8 = decide_boolean_from_env("VV_OUTPUT_LOG_UTF8")
    if output_log_utf8:
        set_output_log_utf8()

    parser = argparse.ArgumentParser(
        description="AivisSpeech Engine: AI Voice Imitation System - Text to Speech Engine"
    )
    # Uvicorn でバインドするアドレスを "localhost" にすることで IPv4 (127.0.0.1) と IPv6 ([::1]) の両方でリッスンできます.
    # これは Uvicorn のドキュメントに記載されていない挙動です; 将来のアップデートにより動作しなくなる可能性があります.
    # ref: https://github.com/VOICEVOX/voicevox_engine/pull/647#issuecomment-1540204653
    parser.add_argument(
        "--host",
        type=str,
        default="localhost",
        help="接続を受け付けるホストアドレスです。",
    )
    parser.add_argument(
        "--port", type=int, default=10101, help="接続を受け付けるポート番号です。"
    )
    parser.add_argument(
        "--use_gpu",
        action="store_true",
        help="対応している場合、GPU を使い音声合成処理を行います。",
    )
    parser.add_argument(
        "--aivisspeech_dir",
        type=Path,
        default=None,
        help="AivisSpeech のディレクトリパスです。",
    )
    # parser.add_argument(
    #     "--voicelib_dir",
    #     type=Path,
    #     default=None,
    #     action="append",
    #     help="VOICEVOX COREのディレクトリパスです。",
    # )
    # parser.add_argument(
    #     "--runtime_dir",
    #     type=Path,
    #     default=None,
    #     action="append",
    #     help="VOICEVOX COREで使用するライブラリのディレクトリパスです。",
    # )
    # parser.add_argument(
    #     "--enable_mock",
    #     action="store_true",
    #     help="VOICEVOX COREを使わずモックで音声合成を行います。",
    # )
    # parser.add_argument(
    #     "--enable_cancellable_synthesis",
    #     action="store_true",
    #     help="音声合成を途中でキャンセルできるようになります。",
    # )
    # parser.add_argument(
    #     "--init_processes",
    #     type=int,
    #     default=2,
    #     help="cancellable_synthesis機能の初期化時に生成するプロセス数です。",
    # )
    parser.add_argument(
        "--load_all_models",
        action="store_true",
        help="起動時に全ての音声合成モデルを読み込みます。",
    )

    # 引数へcpu_num_threadsの指定がなければ、環境変数をロールします。
    # 環境変数にもない場合は、Noneのままとします。
    # VV_CPU_NUM_THREADSが空文字列でなく数値でもない場合、エラー終了します。
    # parser.add_argument(
    #     "--cpu_num_threads",
    #     type=int,
    #     default=os.getenv("VV_CPU_NUM_THREADS") or None,
    #     help=(
    #         "音声合成を行うスレッド数です。指定しない場合、代わりに環境変数 VV_CPU_NUM_THREADS の値が使われます。"
    #         "VV_CPU_NUM_THREADS が空文字列でなく数値でもない場合はエラー終了します。"
    #     ),
    # )

    parser.add_argument(
        "--output_log_utf8",
        action="store_true",
        help=(
            "ログ出力を UTF-8 で行います。指定しない場合、代わりに環境変数 VV_OUTPUT_LOG_UTF8 の値が使われます。"
            "VV_OUTPUT_LOG_UTF8 の値が 1 の場合は UTF-8 で、0 または空文字、値がない場合は環境によって自動的に決定されます。"
        ),
    )

    parser.add_argument(
        "--cors_policy_mode",
        type=CorsPolicyMode,
        choices=list(CorsPolicyMode),
        default=None,
        help=(
            "CORS の許可モード。all または localapps が指定できます。all はすべてを許可します。"
            "localapps はオリジン間リソース共有ポリシーを、app://. と localhost 関連に限定します。"
            "その他のオリジンは allow_origin オプションで追加できます。デフォルトは localapps 。"
            "このオプションは --setting_file で指定される設定ファイルよりも優先されます。"
        ),
    )

    parser.add_argument(
        "--allow_origin",
        nargs="*",
        help=(
            "許可するオリジンを指定します。スペースで区切ることで複数指定できます。"
            "このオプションは --setting_file で指定される設定ファイルよりも優先されます。"
        ),
    )

    parser.add_argument(
        "--setting_file",
        type=Path,
        default=USER_SETTING_PATH,
        help="設定ファイルを指定できます。",
    )

    parser.add_argument(
        "--preset_file",
        type=Path,
        default=None,
        help=(
            "プリセットファイルを指定できます。"
            "指定がない場合、環境変数 VV_PRESET_FILE 、--aivisspeech_dir の presets.yaml 、"
            "実行ファイルのディレクトリの presets.yaml を順に探します。"
        ),
    )

    parser.add_argument(
        "--disable_mutable_api",
        action="store_true",
        help=(
            "辞書登録や設定変更など、エンジンの静的なデータを変更するAPIを無効化します。"
            "指定しない場合、代わりに環境変数 VV_DISABLE_MUTABLE_API の値が使われます。"
            "VV_DISABLE_MUTABLE_API の値が 1 の場合は無効化で、0 または空文字、値がない場合は無視されます。"
        ),
    )

    args = parser.parse_args()

    # NOTE: 型検査のため Any 値に対して明示的に型を付ける
    arg_cors_policy_mode: CorsPolicyMode | None = args.cors_policy_mode
    arg_allow_origin: list[str] | None = args.allow_origin
    arg_preset_path: Path | None = args.preset_file
    arg_disable_mutable_api: bool = args.disable_mutable_api

    if args.output_log_utf8:
        set_output_log_utf8()

    logger.info(f"AivisSpeech Engine version {__version__}")

    # Synthesis Engine
    use_gpu: bool = args.use_gpu
    voicevox_dir: Path | None = args.aivisspeech_dir
    # voicelib_dirs: list[Path] | None = args.voicelib_dir
    voicelib_dirs: list[Path] | None = None  # 常に None
    # runtime_dirs: list[Path] | None = args.runtime_dir
    runtime_dirs: list[Path] | None = None  # 常に None
    # enable_mock: bool = args.enable_mock
    enable_mock: bool = True  # 常に有効化
    # cpu_num_threads: int | None = args.cpu_num_threads
    cpu_num_threads: int | None = 4  # 常に 4
    load_all_models: bool = args.load_all_models

<<<<<<< HEAD
    # 常にモックの Core を利用する
    cores = initialize_cores(
=======
    core_manager = initialize_cores(
>>>>>>> 1269fabb
        use_gpu=use_gpu,
        voicelib_dirs=voicelib_dirs,
        voicevox_dir=voicevox_dir,
        runtime_dirs=runtime_dirs,
        cpu_num_threads=cpu_num_threads,
        enable_mock=enable_mock,
        load_all_models=load_all_models,
    )
<<<<<<< HEAD
    # tts_engines = make_tts_engines_from_cores(cores)
    # assert len(tts_engines) != 0, "音声合成エンジンがありません。"
    # latest_core_version = get_latest_version(versions=list(tts_engines.keys()))
    latest_core_version = MOCK_VER

    # AivmManager を初期化
    aivm_manager = AivmManager(get_save_dir() / "aivm_models")

    # StyleBertVITS2TTSEngine を TTSEngine の代わりに利用
    tts_engines: dict[str, TTSEngine] = {
        MOCK_VER: StyleBertVITS2TTSEngine(aivm_manager, use_gpu, load_all_models)
    }
=======
    tts_engines = make_tts_engines_from_cores(core_manager)
    assert len(tts_engines.versions()) != 0, "音声合成エンジンがありません。"
    latest_core_version = tts_engines.latest_version()
>>>>>>> 1269fabb

    # Cancellable Engine
    # enable_cancellable_synthesis: bool = args.enable_cancellable_synthesis
    enable_cancellable_synthesis: bool = False  # 常に無効化
    # init_processes: int = args.init_processes
    init_processes: int = 2  # 常に2

    cancellable_engine: CancellableEngine | None = None
    if enable_cancellable_synthesis:
        cancellable_engine = CancellableEngine(
            init_processes=init_processes,
            use_gpu=use_gpu,
            voicelib_dirs=voicelib_dirs,
            voicevox_dir=voicevox_dir,
            runtime_dirs=runtime_dirs,
            cpu_num_threads=cpu_num_threads,
            enable_mock=enable_mock,
        )

    setting_loader = SettingHandler(args.setting_file)
    settings = setting_loader.load()

    # 複数方式で指定可能な場合、優先度は上から「引数」「環境変数」「設定ファイル」「デフォルト値」

    root_dir = select_first_not_none([voicevox_dir, engine_root()])

    cors_policy_mode = select_first_not_none(
        [arg_cors_policy_mode, settings.cors_policy_mode]
    )

    setting_allow_origin = None
    if settings.allow_origin is not None:
        setting_allow_origin = settings.allow_origin.split(" ")
    allow_origin = select_first_not_none_or_none(
        [arg_allow_origin, setting_allow_origin]
    )

    env_preset_path_str = os.getenv("VV_PRESET_FILE")
    if env_preset_path_str is not None and len(env_preset_path_str) != 0:
        env_preset_path = Path(env_preset_path_str)
    else:
        env_preset_path = None
    root_preset_path = root_dir / "presets.yaml"
    preset_path = select_first_not_none(
        [arg_preset_path, env_preset_path, root_preset_path]
    )
    # ファイルの存在に関わらず指定されたパスをプリセットファイルとして使用する
    preset_manager = PresetManager(preset_path)

    user_dict = UserDictionary()

    engine_manifest = load_manifest(engine_manifest_path())

    if arg_disable_mutable_api:
        disable_mutable_api = True
    else:
        disable_mutable_api = decide_boolean_from_env("VV_DISABLE_MUTABLE_API")

    # ASGI に準拠した VOICEVOX ENGINE アプリケーションを生成する
    app = generate_app(
        tts_engines,
<<<<<<< HEAD
        aivm_manager,
        cores,
        latest_core_version,
        setting_loader,
        preset_manager,
        user_dict,
=======
        core_manager,
        latest_core_version,
        setting_loader,
        preset_manager,
        use_dict,
        engine_manifest,
>>>>>>> 1269fabb
        cancellable_engine,
        root_dir,
        cors_policy_mode,
        allow_origin,
        disable_mutable_api=disable_mutable_api,
    )

    # VOICEVOX ENGINE サーバーを起動
    # NOTE: デフォルトは ASGI に準拠した HTTP/1.1 サーバー
<<<<<<< HEAD
    uvicorn.run(app, host=args.host, port=args.port, log_config=LOGGING_CONFIG)
=======
    try:
        uvicorn.run(app, host=args.host, port=args.port)
    except KeyboardInterrupt:
        print("`KeyboardInterrupt` の検出によりエンジンを停止しました。")
        pass
>>>>>>> 1269fabb


if __name__ == "__main__":
    main()<|MERGE_RESOLUTION|>--- conflicted
+++ resolved
@@ -15,31 +15,25 @@
 from voicevox_engine.aivm_manager import AivmManager
 from voicevox_engine.app.application import generate_app
 from voicevox_engine.cancellable_engine import CancellableEngine
-<<<<<<< HEAD
 from voicevox_engine.core.core_initializer import MOCK_VER, initialize_cores
+from voicevox_engine.engine_manifest import load_manifest
 from voicevox_engine.logging import LOGGING_CONFIG, logger
-from voicevox_engine.preset.PresetManager import PresetManager
-from voicevox_engine.setting.Setting import CorsPolicyMode
-from voicevox_engine.setting.SettingLoader import USER_SETTING_PATH, SettingHandler
-from voicevox_engine.tts_pipeline.style_bert_vits2_tts_engine import (
-    StyleBertVITS2TTSEngine,
-)
-from voicevox_engine.tts_pipeline.tts_engine import TTSEngine
-from voicevox_engine.user_dict.user_dict import UserDictionary
-from voicevox_engine.utility.path_utility import engine_root, get_save_dir
-=======
-from voicevox_engine.core.core_initializer import initialize_cores
-from voicevox_engine.engine_manifest import load_manifest
 from voicevox_engine.preset.Preset import PresetManager
 from voicevox_engine.setting.Setting import (
     USER_SETTING_PATH,
     CorsPolicyMode,
     SettingHandler,
 )
-from voicevox_engine.tts_pipeline.tts_engine import make_tts_engines_from_cores
+from voicevox_engine.tts_pipeline.style_bert_vits2_tts_engine import (
+    StyleBertVITS2TTSEngine,
+)
+from voicevox_engine.tts_pipeline.tts_engine import TTSEngineManager
 from voicevox_engine.user_dict.user_dict import UserDictionary
-from voicevox_engine.utility.path_utility import engine_manifest_path, engine_root
->>>>>>> 1269fabb
+from voicevox_engine.utility.path_utility import (
+    engine_manifest_path,
+    engine_root,
+    get_save_dir,
+)
 
 
 def decide_boolean_from_env(env_name: str) -> bool:
@@ -288,12 +282,8 @@
     cpu_num_threads: int | None = 4  # 常に 4
     load_all_models: bool = args.load_all_models
 
-<<<<<<< HEAD
     # 常にモックの Core を利用する
-    cores = initialize_cores(
-=======
     core_manager = initialize_cores(
->>>>>>> 1269fabb
         use_gpu=use_gpu,
         voicelib_dirs=voicelib_dirs,
         voicevox_dir=voicevox_dir,
@@ -302,24 +292,19 @@
         enable_mock=enable_mock,
         load_all_models=load_all_models,
     )
-<<<<<<< HEAD
-    # tts_engines = make_tts_engines_from_cores(cores)
-    # assert len(tts_engines) != 0, "音声合成エンジンがありません。"
-    # latest_core_version = get_latest_version(versions=list(tts_engines.keys()))
+    # tts_engines = make_tts_engines_from_cores(core_manager)
+    # assert len(tts_engines.versions()) != 0, "音声合成エンジンがありません。"
+    # latest_core_version = tts_engines.latest_version()
     latest_core_version = MOCK_VER
 
     # AivmManager を初期化
     aivm_manager = AivmManager(get_save_dir() / "aivm_models")
 
-    # StyleBertVITS2TTSEngine を TTSEngine の代わりに利用
-    tts_engines: dict[str, TTSEngine] = {
-        MOCK_VER: StyleBertVITS2TTSEngine(aivm_manager, use_gpu, load_all_models)
-    }
-=======
-    tts_engines = make_tts_engines_from_cores(core_manager)
-    assert len(tts_engines.versions()) != 0, "音声合成エンジンがありません。"
-    latest_core_version = tts_engines.latest_version()
->>>>>>> 1269fabb
+    # StyleBertVITS2TTSEngine を通常の TTSEngine の代わりに利用
+    tts_engines = TTSEngineManager()
+    tts_engines.register_engine(
+        StyleBertVITS2TTSEngine(aivm_manager, use_gpu, load_all_models), MOCK_VER
+    )
 
     # Cancellable Engine
     # enable_cancellable_synthesis: bool = args.enable_cancellable_synthesis
@@ -381,21 +366,13 @@
     # ASGI に準拠した VOICEVOX ENGINE アプリケーションを生成する
     app = generate_app(
         tts_engines,
-<<<<<<< HEAD
         aivm_manager,
-        cores,
+        core_manager,
         latest_core_version,
         setting_loader,
         preset_manager,
         user_dict,
-=======
-        core_manager,
-        latest_core_version,
-        setting_loader,
-        preset_manager,
-        use_dict,
         engine_manifest,
->>>>>>> 1269fabb
         cancellable_engine,
         root_dir,
         cors_policy_mode,
@@ -405,15 +382,11 @@
 
     # VOICEVOX ENGINE サーバーを起動
     # NOTE: デフォルトは ASGI に準拠した HTTP/1.1 サーバー
-<<<<<<< HEAD
-    uvicorn.run(app, host=args.host, port=args.port, log_config=LOGGING_CONFIG)
-=======
     try:
-        uvicorn.run(app, host=args.host, port=args.port)
+        uvicorn.run(app, host=args.host, port=args.port, log_config=LOGGING_CONFIG)
     except KeyboardInterrupt:
         print("`KeyboardInterrupt` の検出によりエンジンを停止しました。")
         pass
->>>>>>> 1269fabb
 
 
 if __name__ == "__main__":
