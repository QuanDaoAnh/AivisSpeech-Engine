import argparse
import multiprocessing
import os
import sys
from collections.abc import AsyncIterator
from contextlib import asynccontextmanager
from io import TextIOWrapper
from pathlib import Path
from typing import TypeVar

import uvicorn
from fastapi import FastAPI, HTTPException
from fastapi.responses import HTMLResponse

from voicevox_engine import __version__
from voicevox_engine.aivm_manager import AivmManager
from voicevox_engine.app.dependencies import deprecated_mutable_api
from voicevox_engine.app.middlewares import configure_middlewares
from voicevox_engine.app.routers.aivm_models import generate_aivm_models_router
from voicevox_engine.app.routers.engine_info import generate_engine_info_router
from voicevox_engine.app.routers.morphing import generate_morphing_router
from voicevox_engine.app.routers.preset import generate_preset_router
from voicevox_engine.app.routers.setting import generate_setting_router
from voicevox_engine.app.routers.speaker import generate_speaker_router
from voicevox_engine.app.routers.tts_pipeline import generate_tts_pipeline_router
from voicevox_engine.app.routers.user_dict import generate_user_dict_router
from voicevox_engine.cancellable_engine import CancellableEngine
from voicevox_engine.core.core_adapter import CoreAdapter
from voicevox_engine.core.core_initializer import MOCK_VER, initialize_cores
from voicevox_engine.engine_manifest.EngineManifestLoader import EngineManifestLoader
from voicevox_engine.logging import LOGGING_CONFIG, logger
from voicevox_engine.preset.PresetManager import PresetManager
from voicevox_engine.setting.Setting import CorsPolicyMode
from voicevox_engine.setting.SettingLoader import USER_SETTING_PATH, SettingHandler
from voicevox_engine.tts_pipeline.style_bert_vits2_tts_engine import (
    StyleBertVITS2TTSEngine,
)
from voicevox_engine.tts_pipeline.tts_engine import TTSEngine
from voicevox_engine.user_dict.user_dict import update_dict
from voicevox_engine.utility.path_utility import engine_root, get_save_dir
from voicevox_engine.utility.run_utility import decide_boolean_from_env


def set_output_log_utf8() -> None:
    """
    stdout/stderrのエンコーディングをUTF-8に切り替える関数
    """
    # コンソールがない環境だとNone https://docs.python.org/ja/3/library/sys.html#sys.__stdin__
    if sys.stdout is not None:
        if isinstance(sys.stdout, TextIOWrapper):
            sys.stdout.reconfigure(encoding="utf-8")
        else:
            # バッファを全て出力する
            sys.stdout.flush()
            try:
                sys.stdout = TextIOWrapper(
                    sys.stdout.buffer, encoding="utf-8", errors="backslashreplace"
                )
            except AttributeError:
                # stdout.bufferがない場合は無視
                pass
    if sys.stderr is not None:
        if isinstance(sys.stderr, TextIOWrapper):
            sys.stderr.reconfigure(encoding="utf-8")
        else:
            sys.stderr.flush()
            try:
                sys.stderr = TextIOWrapper(
                    sys.stderr.buffer, encoding="utf-8", errors="backslashreplace"
                )
            except AttributeError:
                # stderr.bufferがない場合は無視
                pass


def generate_app(
    tts_engines: dict[str, TTSEngine],
    aivm_manager: AivmManager,
    cores: dict[str, CoreAdapter],
    latest_core_version: str,
    setting_loader: SettingHandler,
    preset_manager: PresetManager,
    cancellable_engine: CancellableEngine | None = None,
    root_dir: Path | None = None,
    cors_policy_mode: CorsPolicyMode = CorsPolicyMode.localapps,
    allow_origin: list[str] | None = None,
    disable_mutable_api: bool = False,
) -> FastAPI:
    """ASGI 'application' 仕様に準拠した VOICEVOX ENGINE アプリケーションインスタンスを生成する。"""
    if root_dir is None:
        root_dir = engine_root()

    @asynccontextmanager
    async def lifespan(app: FastAPI) -> AsyncIterator[None]:
        update_dict()
        yield

    app = FastAPI(
        title="AivisSpeech Engine",
        description="AivisSpeech の音声合成エンジンです。",
        version=__version__,
        lifespan=lifespan,
        # OpenAPI Generator が自動生成するコードとの互換性が壊れるため、リクエストとレスポンスで Pydantic スキーマを分離しないようにする
        # ref: https://fastapi.tiangolo.com/how-to/separate-openapi-schemas/
        separate_input_output_schemas=False,
    )
    app = configure_middlewares(app, cors_policy_mode, allow_origin)

    if disable_mutable_api:
        deprecated_mutable_api.enable = False

    engine_manifest_data = EngineManifestLoader(
        engine_root() / "engine_manifest.json",
        engine_root(),
    ).load_manifest()

    # metas_store = MetasStore(root_dir / "speaker_info")

    def get_engine(core_version: str | None) -> TTSEngine:
        if core_version is None:
            return tts_engines[latest_core_version]
        if core_version in tts_engines:
            return tts_engines[core_version]
        raise HTTPException(status_code=422, detail="不明なバージョンです")

    def get_core(core_version: str | None) -> CoreAdapter:
        """指定したバージョンのコアを取得する"""
        if core_version is None:
            return cores[latest_core_version]
        if core_version in cores:
            return cores[core_version]
        raise HTTPException(status_code=422, detail="不明なバージョンです")

    app.include_router(
        generate_tts_pipeline_router(
            get_engine, get_core, preset_manager, cancellable_engine
        )
    )
    app.include_router(generate_morphing_router(get_engine, get_core, aivm_manager))
    app.include_router(generate_preset_router(preset_manager))
    app.include_router(generate_speaker_router(get_engine, aivm_manager))
    app.include_router(generate_aivm_models_router(aivm_manager))
    app.include_router(generate_user_dict_router())
    app.include_router(
        generate_engine_info_router(get_core, cores, engine_manifest_data)
    )
    app.include_router(generate_setting_router(setting_loader, engine_manifest_data))

    @app.get("/", response_class=HTMLResponse, tags=["その他"])
    async def get_portal() -> str:
        """ポータルページを返します。"""
        engine_name = engine_manifest_data.name

        return f"""
        <html>
            <head>
                <title>{engine_name}</title>
            </head>
            <body>
                <h1>{engine_name}</h1>
                {engine_name} へようこそ！
                <ul>
                    <li><a href='/setting'>設定</a></li>
                    <li><a href='/docs'>API ドキュメント</a></li>
        </ul></body></html>
        """

    return app


T = TypeVar("T")


def select_first_not_none(candidates: list[T | None]) -> T:
    """None でない最初の値を取り出す。全て None の場合はエラーを送出する。"""
    for candidate in candidates:
        if candidate is not None:
            return candidate
    raise RuntimeError("すべての候補値が None です")


S = TypeVar("S")


def select_first_not_none_or_none(candidates: list[S | None]) -> S | None:
    """None でない最初の値を取り出そうとし、全て None の場合は None を返す。"""
    for candidate in candidates:
        if candidate is not None:
            return candidate
    return None


def main() -> None:
    multiprocessing.freeze_support()

    output_log_utf8 = decide_boolean_from_env("VV_OUTPUT_LOG_UTF8")
    if output_log_utf8:
        set_output_log_utf8()

    parser = argparse.ArgumentParser(
        description="AivisSpeech Engine: AI Voice Imitation System - Text to Speech Engine"
    )
    # Uvicorn でバインドするアドレスを "localhost" にすることで IPv4 (127.0.0.1) と IPv6 ([::1]) の両方でリッスンできます.
    # これは Uvicorn のドキュメントに記載されていない挙動です; 将来のアップデートにより動作しなくなる可能性があります.
    # ref: https://github.com/VOICEVOX/voicevox_engine/pull/647#issuecomment-1540204653
    parser.add_argument(
        "--host",
        type=str,
        default="localhost",
        help="接続を受け付けるホストアドレスです。",
    )
    parser.add_argument(
        "--port", type=int, default=10101, help="接続を受け付けるポート番号です。"
    )
    parser.add_argument(
        "--use_gpu",
        action="store_true",
        help="対応している場合、GPU を使い音声合成処理を行います。",
    )
    parser.add_argument(
        "--aivisspeech_dir",
        type=Path,
        default=None,
        help="AivisSpeech のディレクトリパスです。",
    )
    # parser.add_argument(
    #     "--voicelib_dir",
    #     type=Path,
    #     default=None,
    #     action="append",
    #     help="VOICEVOX COREのディレクトリパスです。",
    # )
    # parser.add_argument(
    #     "--runtime_dir",
    #     type=Path,
    #     default=None,
    #     action="append",
    #     help="VOICEVOX COREで使用するライブラリのディレクトリパスです。",
    # )
    # parser.add_argument(
    #     "--enable_mock",
    #     action="store_true",
    #     help="VOICEVOX COREを使わずモックで音声合成を行います。",
    # )
    # parser.add_argument(
    #     "--enable_cancellable_synthesis",
    #     action="store_true",
    #     help="音声合成を途中でキャンセルできるようになります。",
    # )
    # parser.add_argument(
    #     "--init_processes",
    #     type=int,
    #     default=2,
    #     help="cancellable_synthesis機能の初期化時に生成するプロセス数です。",
    # )
    parser.add_argument(
        "--load_all_models",
        action="store_true",
        help="起動時に全ての音声合成モデルを読み込みます。",
    )

    # 引数へcpu_num_threadsの指定がなければ、環境変数をロールします。
    # 環境変数にもない場合は、Noneのままとします。
    # VV_CPU_NUM_THREADSが空文字列でなく数値でもない場合、エラー終了します。
    # parser.add_argument(
    #     "--cpu_num_threads",
    #     type=int,
    #     default=os.getenv("VV_CPU_NUM_THREADS") or None,
    #     help=(
    #         "音声合成を行うスレッド数です。指定しない場合、代わりに環境変数 VV_CPU_NUM_THREADS の値が使われます。"
    #         "VV_CPU_NUM_THREADS が空文字列でなく数値でもない場合はエラー終了します。"
    #     ),
    # )

    parser.add_argument(
        "--output_log_utf8",
        action="store_true",
        help=(
            "ログ出力を UTF-8 で行います。指定しない場合、代わりに環境変数 VV_OUTPUT_LOG_UTF8 の値が使われます。"
            "VV_OUTPUT_LOG_UTF8 の値が 1 の場合は UTF-8 で、0 または空文字、値がない場合は環境によって自動的に決定されます。"
        ),
    )

    parser.add_argument(
        "--cors_policy_mode",
        type=CorsPolicyMode,
        choices=list(CorsPolicyMode),
        default=None,
        help=(
            "CORS の許可モード。all または localapps が指定できます。all はすべてを許可します。"
            "localapps はオリジン間リソース共有ポリシーを、app://. と localhost 関連に限定します。"
            "その他のオリジンは allow_origin オプションで追加できます。デフォルトは localapps 。"
            "このオプションは --setting_file で指定される設定ファイルよりも優先されます。"
        ),
    )

    parser.add_argument(
        "--allow_origin",
        nargs="*",
        help=(
            "許可するオリジンを指定します。スペースで区切ることで複数指定できます。"
            "このオプションは --setting_file で指定される設定ファイルよりも優先されます。"
        ),
    )

    parser.add_argument(
        "--setting_file",
        type=Path,
        default=USER_SETTING_PATH,
        help="設定ファイルを指定できます。",
    )

    parser.add_argument(
        "--preset_file",
        type=Path,
        default=None,
        help=(
            "プリセットファイルを指定できます。"
            "指定がない場合、環境変数 VV_PRESET_FILE 、--aivisspeech_dir の presets.yaml 、"
            "実行ファイルのディレクトリの presets.yaml を順に探します。"
        ),
    )

    parser.add_argument(
        "--disable_mutable_api",
        action="store_true",
        help=(
            "辞書登録や設定変更など、エンジンの静的なデータを変更するAPIを無効化します。"
            "指定しない場合、代わりに環境変数 VV_DISABLE_MUTABLE_API の値が使われます。"
            "VV_DISABLE_MUTABLE_API の値が 1 の場合は無効化で、0 または空文字、値がない場合は無視されます。"
        ),
    )

    args = parser.parse_args()

    # NOTE: 型検査のため Any 値に対して明示的に型を付ける
    arg_cors_policy_mode: CorsPolicyMode | None = args.cors_policy_mode
    arg_allow_origin: list[str] | None = args.allow_origin
    arg_preset_path: Path | None = args.preset_file
    arg_disable_mutable_api: bool = args.disable_mutable_api

    if args.output_log_utf8:
        set_output_log_utf8()

    logger.info(f"AivisSpeech Engine version {__version__}")

    # Synthesis Engine
    use_gpu: bool = args.use_gpu
    voicevox_dir: Path | None = args.aivisspeech_dir
    # voicelib_dirs: list[Path] | None = args.voicelib_dir
    voicelib_dirs: list[Path] | None = None  # 常に None
    # runtime_dirs: list[Path] | None = args.runtime_dir
    runtime_dirs: list[Path] | None = None  # 常に None
    # enable_mock: bool = args.enable_mock
    enable_mock: bool = True  # 常に有効化
    # cpu_num_threads: int | None = args.cpu_num_threads
    cpu_num_threads: int | None = 4  # 常に 4
    load_all_models: bool = args.load_all_models

    # 常にモックの Core を利用する
    cores = initialize_cores(
        use_gpu=use_gpu,
        voicelib_dirs=voicelib_dirs,
        voicevox_dir=voicevox_dir,
        runtime_dirs=runtime_dirs,
        cpu_num_threads=cpu_num_threads,
        enable_mock=enable_mock,
        load_all_models=load_all_models,
    )
    # tts_engines = make_tts_engines_from_cores(cores)
    # assert len(tts_engines) != 0, "音声合成エンジンがありません。"
    # latest_core_version = get_latest_version(versions=list(tts_engines.keys()))
    latest_core_version = MOCK_VER

    # AivmManager を初期化
    aivm_manager = AivmManager(get_save_dir() / "installed_aivm")

    # StyleBertVITS2TTSEngine を TTSEngine の代わりに利用
    tts_engines: dict[str, TTSEngine] = {
        MOCK_VER: StyleBertVITS2TTSEngine(aivm_manager, use_gpu, load_all_models)
    }

    # Cancellable Engine
    # enable_cancellable_synthesis: bool = args.enable_cancellable_synthesis
    enable_cancellable_synthesis: bool = False  # 常に無効化
    # init_processes: int = args.init_processes
    init_processes: int = 2  # 常に2

    cancellable_engine: CancellableEngine | None = None
    if enable_cancellable_synthesis:
        cancellable_engine = CancellableEngine(
            init_processes=init_processes,
            use_gpu=use_gpu,
            voicelib_dirs=voicelib_dirs,
            voicevox_dir=voicevox_dir,
            runtime_dirs=runtime_dirs,
            cpu_num_threads=cpu_num_threads,
            enable_mock=enable_mock,
        )

    setting_loader = SettingHandler(args.setting_file)
    settings = setting_loader.load()

    # 複数方式で指定可能な場合、優先度は上から「引数」「環境変数」「設定ファイル」「デフォルト値」

    root_dir = select_first_not_none([voicevox_dir, engine_root()])

    cors_policy_mode = select_first_not_none(
        [arg_cors_policy_mode, settings.cors_policy_mode]
    )

    setting_allow_origin = None
    if settings.allow_origin is not None:
        setting_allow_origin = settings.allow_origin.split(" ")
    allow_origin = select_first_not_none_or_none(
        [arg_allow_origin, setting_allow_origin]
    )

<<<<<<< HEAD
    uvicorn.run(
        generate_app(
            tts_engines,
            aivm_manager,
            cores,
            latest_core_version,
            setting_loader,
            preset_manager=preset_manager,
            cancellable_engine=cancellable_engine,
            root_dir=root_dir,
            cors_policy_mode=cors_policy_mode,
            allow_origin=allow_origin,
            disable_mutable_api=disable_mutable_api,
        ),  # type: ignore
        host=args.host,
        port=args.port,
        log_config=LOGGING_CONFIG,
=======
    env_preset_path_str = os.getenv("VV_PRESET_FILE")
    if env_preset_path_str is not None and len(env_preset_path_str) != 0:
        env_preset_path = Path(env_preset_path_str)
    else:
        env_preset_path = None
    root_preset_path = root_dir / "presets.yaml"
    preset_path = select_first_not_none(
        [arg_preset_path, env_preset_path, root_preset_path]
>>>>>>> 3df49b98
    )
    # ファイルの存在に関わらず指定されたパスをプリセットファイルとして使用する
    preset_manager = PresetManager(preset_path)

    if arg_disable_mutable_api:
        disable_mutable_api = True
    else:
        disable_mutable_api = decide_boolean_from_env("VV_DISABLE_MUTABLE_API")

    # ASGI に準拠した VOICEVOX ENGINE アプリケーションを生成する
    app = generate_app(
        tts_engines,
        cores,
        latest_core_version,
        setting_loader,
        preset_manager,
        cancellable_engine,
        root_dir,
        cors_policy_mode,
        allow_origin,
        disable_mutable_api=disable_mutable_api,
    )

    # VOICEVOX ENGINE サーバーを起動
    # NOTE: デフォルトは ASGI に準拠した HTTP/1.1 サーバー
    uvicorn.run(app, host=args.host, port=args.port)


if __name__ == "__main__":
    main()<|MERGE_RESOLUTION|>--- conflicted
+++ resolved
@@ -416,25 +416,6 @@
         [arg_allow_origin, setting_allow_origin]
     )
 
-<<<<<<< HEAD
-    uvicorn.run(
-        generate_app(
-            tts_engines,
-            aivm_manager,
-            cores,
-            latest_core_version,
-            setting_loader,
-            preset_manager=preset_manager,
-            cancellable_engine=cancellable_engine,
-            root_dir=root_dir,
-            cors_policy_mode=cors_policy_mode,
-            allow_origin=allow_origin,
-            disable_mutable_api=disable_mutable_api,
-        ),  # type: ignore
-        host=args.host,
-        port=args.port,
-        log_config=LOGGING_CONFIG,
-=======
     env_preset_path_str = os.getenv("VV_PRESET_FILE")
     if env_preset_path_str is not None and len(env_preset_path_str) != 0:
         env_preset_path = Path(env_preset_path_str)
@@ -443,7 +424,6 @@
     root_preset_path = root_dir / "presets.yaml"
     preset_path = select_first_not_none(
         [arg_preset_path, env_preset_path, root_preset_path]
->>>>>>> 3df49b98
     )
     # ファイルの存在に関わらず指定されたパスをプリセットファイルとして使用する
     preset_manager = PresetManager(preset_path)
@@ -456,6 +436,7 @@
     # ASGI に準拠した VOICEVOX ENGINE アプリケーションを生成する
     app = generate_app(
         tts_engines,
+        aivm_manager,
         cores,
         latest_core_version,
         setting_loader,
@@ -469,7 +450,7 @@
 
     # VOICEVOX ENGINE サーバーを起動
     # NOTE: デフォルトは ASGI に準拠した HTTP/1.1 サーバー
-    uvicorn.run(app, host=args.host, port=args.port)
+    uvicorn.run(app, host=args.host, port=args.port, log_config=LOGGING_CONFIG)
 
 
 if __name__ == "__main__":
