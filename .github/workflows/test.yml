name: test

on:
  push:
  pull_request:
    branches:
      - '**'
  workflow_dispatch:

jobs:
  build:
    runs-on: ${{ matrix.os }}
    strategy:
      matrix:
        os: [ubuntu-20.04, windows-latest]  # [ubuntu-20.04, macos-latest, windows-latest]
        python: ['3.8.10']
        include:
        - os: ubuntu-20.04
          path: ~/.cache/pip
        # - os: macos-latest
        #   path: ~/Library/Caches/pip
        - os: windows-latest
          path: ~\AppData\Local\pip\Cache

    steps:
      - uses: actions/checkout@v3

      - name: Set up Python ${{ matrix.python }}
        uses: actions/setup-python@v4
        with:
          python-version: ${{ matrix.python }}
          cache: pip

      - name: Install libraries for ubuntu
        if: matrix.os == 'ubuntu-20.04'
        run: sudo apt-get install libsndfile1

      - name: Install dependencies
        run: |
          python -m pip install --upgrade pip setuptools wheel
          python -m pip install -r requirements-test.txt

      - run: pysen run lint

      - name: Run pytest and get coverage
        run: |
          coverage run --omit=test/* -m pytest

      - name: Submit coverage to Coveralls
        if: matrix.os == 'ubuntu-20.04'
        run: coveralls --service=github
        env:
          GITHUB_TOKEN: ${{ secrets.GITHUB_TOKEN }}

      - name: Create coverage result
        if: github.event_name == 'pull_request' && matrix.os == 'ubuntu-20.04'
        run: |
          mkdir report
          coverage report > report/report.txt
          echo ${{ github.event.number }} > report/pr_num.txt

      - name: Upload coverage result
        if: github.event_name == 'pull_request' && matrix.os == 'ubuntu-20.04'
<<<<<<< HEAD
        uses: actions/upload-artifact@v2
=======
        uses: actions/upload-artifact@v3
>>>>>>> f84c2d66
        with:
          name: report
          path: report/

      - name: Check licenses
        shell: bash
        run: |
          python -m venv venv

          if [ -d "venv/Scripts" ]; then
            source venv/Scripts/activate
          else
            source venv/bin/activate
          fi

          python -m pip install -r requirements-dev.txt
          python generate_licenses.py > /dev/null<|MERGE_RESOLUTION|>--- conflicted
+++ resolved
@@ -4,7 +4,7 @@
   push:
   pull_request:
     branches:
-      - '**'
+      - "**"
   workflow_dispatch:
 
 jobs:
@@ -12,15 +12,15 @@
     runs-on: ${{ matrix.os }}
     strategy:
       matrix:
-        os: [ubuntu-20.04, windows-latest]  # [ubuntu-20.04, macos-latest, windows-latest]
-        python: ['3.8.10']
+        os: [ubuntu-20.04, windows-latest] # [ubuntu-20.04, macos-latest, windows-latest]
+        python: ["3.8.10"]
         include:
-        - os: ubuntu-20.04
-          path: ~/.cache/pip
-        # - os: macos-latest
-        #   path: ~/Library/Caches/pip
-        - os: windows-latest
-          path: ~\AppData\Local\pip\Cache
+          - os: ubuntu-20.04
+            path: ~/.cache/pip
+          # - os: macos-latest
+          #   path: ~/Library/Caches/pip
+          - os: windows-latest
+            path: ~\AppData\Local\pip\Cache
 
     steps:
       - uses: actions/checkout@v3
@@ -61,11 +61,7 @@
 
       - name: Upload coverage result
         if: github.event_name == 'pull_request' && matrix.os == 'ubuntu-20.04'
-<<<<<<< HEAD
-        uses: actions/upload-artifact@v2
-=======
         uses: actions/upload-artifact@v3
->>>>>>> f84c2d66
         with:
           name: report
           path: report/
