name: Test

on:
  # push:
  pull_request:
  workflow_dispatch:

defaults:
  run:
    shell: bash

<<<<<<< HEAD
env:
  PYTHON_VERSION: "3.11.9"

=======
>>>>>>> abcfa78c
jobs:
  test:
    runs-on: ${{ matrix.os }}
    strategy:
      matrix:
        os:
          - windows-2022
          - macos-12
          - macos-14
          # - ubuntu-20.04

    steps:
      - name: <Setup> Check out the repository
        uses: actions/checkout@v4

      - name: <Setup> Prepare Python Runtime / Python Dependencies
        uses: ./.github/actions/prepare_python
        with:
<<<<<<< HEAD
          python-version: ${{ env.PYTHON_VERSION }}

      - name: <Setup> Install Poetry
        run: python -m pip install poetry

      - name: <Setup> Cache Poetry
        uses: actions/cache@v4
        with:
          path: ~/.cache/pypoetry
          key: ${{ runner.os }}-${{ runner.arch }}-poetry-${{ hashFiles('**/poetry.lock') }}

      - name: <Setup> Install Python dependencies
        run: poetry install --with=test
=======
          requirements-suffix: "-dev"
>>>>>>> abcfa78c

      - name: <Test> Validate poetry.lock
        run: |
          poetry lock --no-update
          git diff --exit-code

<<<<<<< HEAD
=======
      - name: <Test> Check dependency lists
        run: |
          poetry export --without-hashes -o requirements.txt.check
          poetry export --without-hashes --with dev -o requirements-dev.txt.check
          poetry export --without-hashes --with build -o requirements-build.txt.check

          diff -q requirements.txt requirements.txt.check || \
          diff -q requirements-dev.txt requirements-dev.txt.check || \
          diff -q requirements-build.txt requirements-build.txt.check > /dev/null
          if [ $? = 1 ]; then
            echo "poetry export has some diff"
            exit 1
          fi

>>>>>>> abcfa78c
      - name: <Test> Check format
        run: PYTHONUTF8=1 poetry run task lint

      - name: <Test> Test codes and coverage
        run: poetry run coverage run --omit=test/* -m pytest

      - name: <Deploy> Submit coverage results to Coveralls
        if: matrix.os == 'ubuntu-20.04'
        run: poetry run coveralls --service=github
        env:
          GITHUB_TOKEN: ${{ secrets.GITHUB_TOKEN }}

      - name: <Test> Check licenses
<<<<<<< HEAD
        run: poetry run task update-licenses
=======
        run: OUTPUT_LICENSE_JSON_PATH=/dev/null bash tools/create_venv_and_generate_licenses.bash
>>>>>>> abcfa78c

      - name: <Test> Test names by checking typo
        if: matrix.os == 'ubuntu-20.04'
        uses: crate-ci/typos@v1.21.0

  lint-builders:
    runs-on: ubuntu-20.04
    steps:
      - name: <Setup> Check out the repository
        uses: actions/checkout@v4

      - name: <Setup> Install ShellCheck
        run: |
          sudo apt-get update
          sudo apt-get install -y shellcheck

      - name: <Test> Check shell files
        run: git ls-files | grep -E '\.(ba)?sh' | xargs shellcheck

      - name: <Test> Check workflow files
        run: |
          bash <(curl https://raw.githubusercontent.com/rhysd/actionlint/main/scripts/download-actionlint.bash)
          ./actionlint<|MERGE_RESOLUTION|>--- conflicted
+++ resolved
@@ -9,12 +9,9 @@
   run:
     shell: bash
 
-<<<<<<< HEAD
 env:
   PYTHON_VERSION: "3.11.9"
 
-=======
->>>>>>> abcfa78c
 jobs:
   test:
     runs-on: ${{ matrix.os }}
@@ -33,7 +30,6 @@
       - name: <Setup> Prepare Python Runtime / Python Dependencies
         uses: ./.github/actions/prepare_python
         with:
-<<<<<<< HEAD
           python-version: ${{ env.PYTHON_VERSION }}
 
       - name: <Setup> Install Poetry
@@ -46,33 +42,13 @@
           key: ${{ runner.os }}-${{ runner.arch }}-poetry-${{ hashFiles('**/poetry.lock') }}
 
       - name: <Setup> Install Python dependencies
-        run: poetry install --with=test
-=======
-          requirements-suffix: "-dev"
->>>>>>> abcfa78c
+        run: poetry install --with=dev
 
       - name: <Test> Validate poetry.lock
         run: |
           poetry lock --no-update
           git diff --exit-code
 
-<<<<<<< HEAD
-=======
-      - name: <Test> Check dependency lists
-        run: |
-          poetry export --without-hashes -o requirements.txt.check
-          poetry export --without-hashes --with dev -o requirements-dev.txt.check
-          poetry export --without-hashes --with build -o requirements-build.txt.check
-
-          diff -q requirements.txt requirements.txt.check || \
-          diff -q requirements-dev.txt requirements-dev.txt.check || \
-          diff -q requirements-build.txt requirements-build.txt.check > /dev/null
-          if [ $? = 1 ]; then
-            echo "poetry export has some diff"
-            exit 1
-          fi
-
->>>>>>> abcfa78c
       - name: <Test> Check format
         run: PYTHONUTF8=1 poetry run task lint
 
@@ -86,11 +62,7 @@
           GITHUB_TOKEN: ${{ secrets.GITHUB_TOKEN }}
 
       - name: <Test> Check licenses
-<<<<<<< HEAD
         run: poetry run task update-licenses
-=======
-        run: OUTPUT_LICENSE_JSON_PATH=/dev/null bash tools/create_venv_and_generate_licenses.bash
->>>>>>> abcfa78c
 
       - name: <Test> Test names by checking typo
         if: matrix.os == 'ubuntu-20.04'
