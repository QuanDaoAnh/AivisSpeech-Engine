--- conflicted
+++ resolved
@@ -21,10 +21,7 @@
         required: false
 
 env:
-<<<<<<< HEAD
   PYTHON_VERSION: "3.11.9"
-=======
->>>>>>> abcfa78c
   REPO_URL:
     |- # repo_url指定時はrepo_urlを、それ以外はgithubのリポジトリURLを使用
     ${{ (github.event.inputs || inputs).repo_url || format('{0}/{1}', github.server_url, github.repository) }}
@@ -47,17 +44,8 @@
             target: macos-x64
           - os: macos-14
             target: macos-arm64
-<<<<<<< HEAD
           # - os: ubuntu-20.04
           #   target: linux-x64
-=======
-          - os: windows-2019
-            target: windows-cpu
-          - os: windows-2019
-            target: windows-nvidia
-          - os: windows-2019
-            target: windows-directml
->>>>>>> abcfa78c
 
     runs-on: ${{ matrix.os }}
 
@@ -74,7 +62,6 @@
       - name: <Setup> Prepare Python Runtime / Python Dependencies
         uses: ./.github/actions/prepare_python
         with:
-<<<<<<< HEAD
           python-version: ${{ env.PYTHON_VERSION }}
 
       - name: <Setup> Install Poetry
@@ -85,9 +72,6 @@
         with:
           path: ~/.cache/pypoetry
           key: ${{ runner.os }}-${{ runner.arch }}-poetry-${{ hashFiles('**/poetry.lock') }}
-=======
-          requirements-suffix: "-dev"
->>>>>>> abcfa78c
 
       - name: <Setup> Download ENGINE package
         env:
@@ -106,13 +90,8 @@
         if: startsWith(matrix.target, 'linux') || startsWith(matrix.target, 'macos')
         run: chmod +x dist/run
 
-<<<<<<< HEAD
       - name: <Setup> Install Python test dependencies
-        run: poetry install --with=test
+        run: poetry install --with=dev
 
       - name: <Test> Test ENGINE package
-        run: poetry run python build_util/check_release_build.py --dist_dir dist/
-=======
-      - name: <Test> Test ENGINE package
-        run: python tools/check_release_build.py --dist_dir dist/
->>>>>>> abcfa78c
+        run: poetry run python tools/check_release_build.py --dist_dir dist/