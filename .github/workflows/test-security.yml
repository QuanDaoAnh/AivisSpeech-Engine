# Python 依存パッケージの脆弱性診断を定期的に行う

name: Test Security

on:
  schedule:
    - cron: "00 04 15 * *" # 毎月15日 13:00 JST
  workflow_dispatch:

env:
  PYTHON_VERSION: "3.11.9"

defaults:
  run:
    shell: bash

jobs:
  test-security:
    runs-on: ubuntu-20.04
    steps:
      - name: <Setup> Check out the repository
        uses: actions/checkout@v4

      - name: <Setup> Prepare Python Runtime / Python Dependencies
        uses: ./.github/actions/prepare_python
        with:
          python-version: ${{ env.PYTHON_VERSION }}

<<<<<<< HEAD
      - name: <Setup> Install Poetry
        run: python -m pip install poetry
=======
      - name: <Test> Check Python dependency security
        uses: pypa/gh-action-pip-audit@v1.1.0
        with:
          inputs: requirements.txt requirements-dev.txt requirements-build.txt
>>>>>>> ab6f180a

      - name: <Setup> Cache Poetry
        uses: actions/cache@v4
        with:
          path: ~/.cache/pypoetry
          key: ${{ runner.os }}-${{ runner.arch }}-poetry-${{ hashFiles('**/poetry.lock') }}

      - name: <Setup> Install Python dependencies
        run: poetry install --with=dev

      - name: <Test> Check Python dependency security
        run: poetry run safety check --ignore 70612 -o bare

      # - name: <Deploy> Notify Discord of security testing result
      #   uses: sarisia/actions-status-discord@v1
      #   if: always()
      #   with:
      #     webhook: ${{ secrets.DISCORD_WEBHOOK_URL }}
      #     username: GitHub Actions
      #     title: "依存パッケージ脆弱性診断の結果"
      #     status: ${{ job.status }}
      #     color: ${{ job.status == 'success' && '0x00FF00' || '0xFF0000' }}
      #     url: "${{ github.server_url }}/${{ github.repository }}/actions/runs/${{ github.run_id }}"
<|MERGE_RESOLUTION|>--- conflicted
+++ resolved
@@ -26,15 +26,8 @@
         with:
           python-version: ${{ env.PYTHON_VERSION }}
 
-<<<<<<< HEAD
       - name: <Setup> Install Poetry
         run: python -m pip install poetry
-=======
-      - name: <Test> Check Python dependency security
-        uses: pypa/gh-action-pip-audit@v1.1.0
-        with:
-          inputs: requirements.txt requirements-dev.txt requirements-build.txt
->>>>>>> ab6f180a
 
       - name: <Setup> Cache Poetry
         uses: actions/cache@v4
@@ -45,8 +38,10 @@
       - name: <Setup> Install Python dependencies
         run: poetry install --with=dev
 
-      - name: <Test> Check Python dependency security
-        run: poetry run safety check --ignore 70612 -o bare
+      # - name: <Test> Check Python dependency security
+      #   uses: pypa/gh-action-pip-audit@v1.1.0
+      #   with:
+      #     inputs: requirements.txt requirements-dev.txt requirements-build.txt
 
       # - name: <Deploy> Notify Discord of security testing result
       #   uses: sarisia/actions-status-discord@v1
@@ -57,4 +52,4 @@
       #     title: "依存パッケージ脆弱性診断の結果"
       #     status: ${{ job.status }}
       #     color: ${{ job.status == 'success' && '0x00FF00' || '0xFF0000' }}
-      #     url: "${{ github.server_url }}/${{ github.repository }}/actions/runs/${{ github.run_id }}"
+      #     url: "${{ github.server_url }}/${{ github.repository }}/actions/runs/${{ github.run_id }}"