--- conflicted
+++ resolved
@@ -24,15 +24,9 @@
         default: false
 
 env:
-<<<<<<< HEAD
   PYTHON_VERSION: "3.11.3"
-  VOICEVOX_RESOURCE_VERSION: "0.14.4"
-  VOICEVOX_CORE_VERSION: "0.14.5"
-=======
-  PYTHON_VERSION: "3.8.10"
   VOICEVOX_RESOURCE_VERSION: "0.14.5"
   VOICEVOX_CORE_VERSION: "0.14.6"
->>>>>>> 0dda8cca
 
 defaults:
   run:
