# API docs HTML ファイルを生成し、`gh-pages` ブランチへの push によって GitHub Pages 上のドキュメントとして公開

name: upload-docs

on:
  push:
    branches:
      - "master"

env:
  PYTHON_VERSION: "3.11.9"
  PUBLISH_DIR: "./docs/api"
  PUBLISH_BRANCH: "gh-pages"
  DESTINATION_DIR: "api"

defaults:
  run:
    shell: bash

jobs:
  upload-doc:
    runs-on: ubuntu-20.04
    steps:
      - name: <Setup> Check out the repository
        uses: actions/checkout@v4

<<<<<<< HEAD
      - name: Install Poetry
        run: pipx install poetry

      - name: Setup Python
=======
      - name: <Setup> Set up Python
>>>>>>> ec646461
        id: setup-python
        uses: actions/setup-python@v5
        with:
          python-version: ${{ env.PYTHON_VERSION }}
          cache: poetry

      - name: <Setup> Install Python dependencies
        run: |
          poetry install --only=main

      - name: <Build> Make documents
        run: |
          PYTHONPATH=. poetry run python build_util/make_docs.py

      - name: <Deploy> Deploy documents to GitHub Pages
        uses: peaceiris/actions-gh-pages@v3
        with:
          github_token: ${{ secrets.GITHUB_TOKEN }}
          publish_dir: ${{ env.PUBLISH_DIR }}
          publish_branch: ${{ env.PUBLISH_BRANCH }}
          destination_dir: ${{ env.DESTINATION_DIR }}<|MERGE_RESOLUTION|>--- conflicted
+++ resolved
@@ -24,14 +24,10 @@
       - name: <Setup> Check out the repository
         uses: actions/checkout@v4
 
-<<<<<<< HEAD
-      - name: Install Poetry
+      - name: <Setup> Install Poetry
         run: pipx install poetry
 
-      - name: Setup Python
-=======
       - name: <Setup> Set up Python
->>>>>>> ec646461
         id: setup-python
         uses: actions/setup-python@v5
         with:
