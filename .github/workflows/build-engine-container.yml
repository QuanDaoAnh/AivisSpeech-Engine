name: Build Docker
on:
  # push:
  #   branches:
  #     - master
  release:
    types:
      - created
  workflow_dispatch:
    inputs:
      version:
        description: "バージョン情報（A.BB.C / A.BB.C-preview.D）"
        required: true

env:
<<<<<<< HEAD
  IMAGE_NAME: ${{ vars.DOCKERHUB_USERNAME }}/aivisspeech-engine
  PYTHON_VERSION: "3.11.9"
=======
  IMAGE_NAME: ${{ vars.DOCKERHUB_USERNAME }}/voicevox_engine
  VOICEVOX_RESOURCE_VERSION: "0.19.1"
  VOICEVOX_CORE_VERSION: "0.15.4"
>>>>>>> abcfa78c

defaults:
  run:
    shell: bash

jobs:
  config: # 全 jobs で利用する定数の定義. `env` が利用できないコンテキストでも利用できる.
    runs-on: ubuntu-latest
    outputs:
      version_or_latest: ${{ steps.vars.outputs.version_or_latest }}
    steps:
      - name: <Setup> Declare variables
        id: vars
        run: |
          : # releaseタグ名か、workflow_dispatchでのバージョン名か、latestが入る
          echo "version_or_latest=${{ github.event.release.tag_name || github.event.inputs.version || 'latest' }}" >> "$GITHUB_OUTPUT"

  build-docker:
    needs: [config]
    runs-on: ${{ matrix.os }}

    strategy:
      matrix:
        os: [ubuntu-latest]
        tag:
          - ""
          - cpu
          - nvidia
        include:
          # Ubuntu 20.04
          - tag: ""
            target: runtime-env
            base_image: ubuntu:20.04
            base_runtime_image: ubuntu:20.04
            platforms: linux/amd64,linux/arm64/v8
          - tag: cpu
            target: runtime-env
            base_image: ubuntu:20.04
            base_runtime_image: ubuntu:20.04
            platforms: linux/amd64,linux/arm64/v8
          - tag: nvidia
            target: runtime-nvidia-env
            base_image: ubuntu:20.04
            base_runtime_image: nvidia/cuda:11.8.0-cudnn8-runtime-ubuntu20.04
            platforms: linux/amd64

    steps:
      - name: <Setup> Check out the repository
        uses: actions/checkout@v4

      - name: <Setup> Prepare Python version
        id: prepare-python
        uses: ./.github/actions/prepare_python
        with:
          only-export-python-version: true

      - name: <Setup> Set up QEMU
        uses: docker/setup-qemu-action@v3

      - name: <Setup> Set up Docker Buildx
        id: buildx
        uses: docker/setup-buildx-action@v3

      - name: <Setup> Login to DockerHub
        uses: docker/login-action@v3
        with:
          username: ${{ vars.DOCKERHUB_USERNAME }}
          password: ${{ secrets.DOCKERHUB_TOKEN }}

<<<<<<< HEAD
=======
      - name: <Setup> Prepare VOICEVOX RESOURCE cache
        uses: actions/cache@v4
        id: voicevox-resource-cache
        with:
          key: voicevox-resource-${{ env.VOICEVOX_RESOURCE_VERSION }}
          path: download/resource

      - name: <Setup> Check out the VOICEVOX RESOURCE repository
        if: steps.voicevox-resource-cache.outputs.cache-hit != 'true'
        uses: actions/checkout@v4
        with:
          repository: VOICEVOX/voicevox_resource
          ref: ${{ env.VOICEVOX_RESOURCE_VERSION }}
          path: download/resource

      - name: <Build> Merge VOICEVOX RESOURCE
        env:
          DOWNLOAD_RESOURCE_PATH: download/resource
        run: bash tools/process_voicevox_resource.bash

>>>>>>> abcfa78c
      - name: <Build/Deploy> Build and Deploy Docker image
        uses: docker/build-push-action@v5
        env:
          IMAGE_TAG:
            |- # If it's a release, add the version, otherwise add the `latest`
            ${{ (
              matrix.tag != '' && (
                format('{0}:{1}-{2}', env.IMAGE_NAME, matrix.tag, needs.config.outputs.version_or_latest)
              ) || format('{0}:{1}', env.IMAGE_NAME, needs.config.outputs.version_or_latest)
            ) }}
          IMAGE_CACHE_FROM:
            |- # Always use the `latest` buildcache. :latest-buildcache or :{tag}-latest-buildcache
            ${{ (
              matrix.tag != '' && (
                format('type=registry,ref={0}:{1}-latest-buildcache', env.IMAGE_NAME, matrix.tag)
              ) || format('type=registry,ref={0}:latest-buildcache', env.IMAGE_NAME)
            ) }}
          IMAGE_CACHE_TO:
            |- # If it's a release, do not create buildcache, otherwise create the `latest` buildcache. :latest-buildcache or :{tag}-latest-buildcache
            ${{ (
              needs.config.outputs.version_or_latest == 'latest' && (
                matrix.tag != '' && (
                  format('type=registry,ref={0}:{1}-latest-buildcache,mode=max', env.IMAGE_NAME, matrix.tag)
                ) || format('type=registry,ref={0}:latest-buildcache,mode=max', env.IMAGE_NAME)
              ) || ''
            ) }}
        with:
          context: .
          builder: ${{ steps.buildx.outputs.name }}
          file: ./Dockerfile
          build-args: |
            BASE_IMAGE=${{ matrix.base_image }}
            BASE_RUNTIME_IMAGE=${{ matrix.base_runtime_image }}
<<<<<<< HEAD
            PYTHON_VERSION=${{ env.PYTHON_VERSION }}
            AIVISSPEECH_ENGINE_VERSION=${{ needs.config.outputs.version_or_latest }}
=======
            PYTHON_VERSION=${{ steps.prepare-python.outputs.python-version }}
            VOICEVOX_ENGINE_VERSION=${{ needs.config.outputs.version_or_latest }}
            VOICEVOX_CORE_VERSION=${{ env.VOICEVOX_CORE_VERSION }}
            VOICEVOX_RESOURCE_VERSION=${{ env.VOICEVOX_RESOURCE_VERSION }}
            USE_GPU=${{ matrix.target == 'runtime-nvidia-env' }}
            ONNXRUNTIME_VERSION=${{ matrix.onnxruntime_version }}
>>>>>>> abcfa78c
          target: ${{ matrix.target }}
          push: true
          tags: ${{ env.IMAGE_TAG }}
          cache-from: ${{ env.IMAGE_CACHE_FROM }}
          cache-to: ${{ env.IMAGE_CACHE_TO }}
          platforms: ${{ matrix.platforms }}

  run-release-test-workflow:
    # version が指定されている場合のみ実行する
    if: needs.config.outputs.version_or_latest != 'latest'
    needs: [config, build-docker]
    uses: ./.github/workflows/test-engine-container.yml
    with:
      version: ${{ needs.config.outputs.version_or_latest }}
      repo_url: ${{ format('{0}/{1}', github.server_url, github.repository) }} # このリポジトリのURL<|MERGE_RESOLUTION|>--- conflicted
+++ resolved
@@ -13,14 +13,8 @@
         required: true
 
 env:
-<<<<<<< HEAD
+  PYTHON_VERSION: "3.11.9"
   IMAGE_NAME: ${{ vars.DOCKERHUB_USERNAME }}/aivisspeech-engine
-  PYTHON_VERSION: "3.11.9"
-=======
-  IMAGE_NAME: ${{ vars.DOCKERHUB_USERNAME }}/voicevox_engine
-  VOICEVOX_RESOURCE_VERSION: "0.19.1"
-  VOICEVOX_CORE_VERSION: "0.15.4"
->>>>>>> abcfa78c
 
 defaults:
   run:
@@ -90,29 +84,6 @@
           username: ${{ vars.DOCKERHUB_USERNAME }}
           password: ${{ secrets.DOCKERHUB_TOKEN }}
 
-<<<<<<< HEAD
-=======
-      - name: <Setup> Prepare VOICEVOX RESOURCE cache
-        uses: actions/cache@v4
-        id: voicevox-resource-cache
-        with:
-          key: voicevox-resource-${{ env.VOICEVOX_RESOURCE_VERSION }}
-          path: download/resource
-
-      - name: <Setup> Check out the VOICEVOX RESOURCE repository
-        if: steps.voicevox-resource-cache.outputs.cache-hit != 'true'
-        uses: actions/checkout@v4
-        with:
-          repository: VOICEVOX/voicevox_resource
-          ref: ${{ env.VOICEVOX_RESOURCE_VERSION }}
-          path: download/resource
-
-      - name: <Build> Merge VOICEVOX RESOURCE
-        env:
-          DOWNLOAD_RESOURCE_PATH: download/resource
-        run: bash tools/process_voicevox_resource.bash
-
->>>>>>> abcfa78c
       - name: <Build/Deploy> Build and Deploy Docker image
         uses: docker/build-push-action@v5
         env:
@@ -146,17 +117,8 @@
           build-args: |
             BASE_IMAGE=${{ matrix.base_image }}
             BASE_RUNTIME_IMAGE=${{ matrix.base_runtime_image }}
-<<<<<<< HEAD
             PYTHON_VERSION=${{ env.PYTHON_VERSION }}
             AIVISSPEECH_ENGINE_VERSION=${{ needs.config.outputs.version_or_latest }}
-=======
-            PYTHON_VERSION=${{ steps.prepare-python.outputs.python-version }}
-            VOICEVOX_ENGINE_VERSION=${{ needs.config.outputs.version_or_latest }}
-            VOICEVOX_CORE_VERSION=${{ env.VOICEVOX_CORE_VERSION }}
-            VOICEVOX_RESOURCE_VERSION=${{ env.VOICEVOX_RESOURCE_VERSION }}
-            USE_GPU=${{ matrix.target == 'runtime-nvidia-env' }}
-            ONNXRUNTIME_VERSION=${{ matrix.onnxruntime_version }}
->>>>>>> abcfa78c
           target: ${{ matrix.target }}
           push: true
           tags: ${{ env.IMAGE_TAG }}
