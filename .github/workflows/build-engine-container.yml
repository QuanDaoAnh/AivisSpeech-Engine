--- conflicted
+++ resolved
@@ -13,14 +13,8 @@
         required: true
 
 env:
-<<<<<<< HEAD
   PYTHON_VERSION: "3.11.9"
   IMAGE_NAME: ghcr.io/aivis-project/aivisspeech-engine
-=======
-  IMAGE_NAME: ${{ vars.DOCKERHUB_USERNAME }}/voicevox_engine
-  VOICEVOX_RESOURCE_VERSION: "0.23.0"
-  VOICEVOX_CORE_VERSION: "0.15.7"
->>>>>>> d077fcde
 
 defaults:
   run:
@@ -58,13 +52,8 @@
             target: runtime-env
             base_image: ubuntu:20.04
             base_runtime_image: ubuntu:20.04
-<<<<<<< HEAD
-            platforms: linux/amd64,linux/arm64/v8
-=======
-            onnxruntime_version: 1.13.1
             # platforms: linux/amd64,linux/arm64/v8
             platforms: linux/amd64
->>>>>>> d077fcde
           - prefixes: "nvidia-ubuntu20.04"
             buildcache_prefix: "nvidia-ubuntu20.04"
             target: runtime-nvidia-env
@@ -77,13 +66,8 @@
             target: runtime-env
             base_image: ubuntu:22.04
             base_runtime_image: ubuntu:22.04
-<<<<<<< HEAD
-            platforms: linux/amd64,linux/arm64/v8
-=======
-            onnxruntime_version: 1.13.1
             # platforms: linux/amd64,linux/arm64/v8
             platforms: linux/amd64
->>>>>>> d077fcde
           - prefixes: "nvidia,nvidia-ubuntu22.04"
             buildcache_prefix: "nvidia-ubuntu22.04"
             target: runtime-nvidia-env
@@ -95,12 +79,6 @@
       - name: <Setup> Check out the repository
         uses: actions/checkout@v4
 
-<<<<<<< HEAD
-      - name: <Setup> Set up QEMU
-        uses: docker/setup-qemu-action@v3
-        with:
-          image: tonistiigi/binfmt:qemu-v7.0.0
-=======
       - name: <Setup> Prepare Python version
         id: prepare-python
         uses: ./.github/actions/prepare_python
@@ -109,7 +87,6 @@
 
       # - name: <Setup> Set up QEMU
       #   uses: docker/setup-qemu-action@v3
->>>>>>> d077fcde
 
       - name: <Setup> Set up Docker Buildx
         id: buildx
