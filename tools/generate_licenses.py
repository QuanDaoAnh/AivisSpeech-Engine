--- conflicted
+++ resolved
@@ -222,87 +222,7 @@
             license_text=f"https://raw.githubusercontent.com/python/cpython/v{python_version}/LICENSE",
             license_text_type="remote_address",
         ),
-<<<<<<< HEAD
     ] + licenses  # 前方に追加
-=======
-        License(
-            package_name="libsndfile-binaries",
-            package_version="1.2.0",
-            license_name="LGPL-2.1 license",
-            license_text="https://raw.githubusercontent.com/bastibe/libsndfile-binaries/d9887ef926bb11cf1a2526be4ab6f9dc690234c0/COPYING",  # noqa: B950
-            license_text_type="remote_address",
-        ),
-        License(
-            package_name="libogg",
-            package_version="1.3.5",
-            license_name="BSD 3-clause license",
-            license_text="https://raw.githubusercontent.com/xiph/ogg/v1.3.5/COPYING",
-            license_text_type="remote_address",
-        ),
-        License(
-            package_name="libvorbis",
-            package_version="1.3.7",
-            license_name="BSD 3-clause license",
-            license_text="https://raw.githubusercontent.com/xiph/vorbis/v1.3.7/COPYING",
-            license_text_type="remote_address",
-        ),
-        # libflac
-        License(
-            package_name="FLAC",
-            package_version="1.4.2",
-            license_name="Xiph.org's BSD-like license",
-            license_text="https://raw.githubusercontent.com/xiph/flac/1.4.2/COPYING.Xiph",
-            license_text_type="remote_address",
-        ),
-        # libopus
-        License(
-            package_name="Opus",
-            package_version="1.3.1",
-            license_name="BSD 3-clause license",
-            license_text="https://raw.githubusercontent.com/xiph/opus/v1.3.1/COPYING",
-            license_text_type="remote_address",
-        ),
-        # https://sourceforge.net/projects/mpg123/files/mpg123/1.30.2/
-        License(
-            package_name="mpg123",
-            package_version="1.30.2",
-            license_name="LGPL-2.1 license",
-            license_text="tools/licenses/mpg123/COPYING",
-            license_text_type="local_address",
-        ),
-        # liblame
-        # https://sourceforge.net/projects/lame/files/lame/3.100/
-        License(
-            package_name="lame",
-            package_version="3.100",
-            license_name="LGPL-2.0 license",
-            license_text="https://svn.code.sf.net/p/lame/svn/tags/RELEASE__3_100/lame/COPYING",
-            license_text_type="remote_address",
-        ),
-        # license text from CUDA 11.8.0
-        # https://developer.nvidia.com/cuda-11-8-0-download-archive?target_os=Windows&target_arch=x86_64&target_version=10&target_type=exe_local # noqa: B950
-        # https://developer.download.nvidia.com/compute/cuda/11.8.0/local_installers/cuda_11.8.0_522.06_windows.exe # noqa: B950
-        # cuda_11.8.0_522.06_windows.exe (cuda_documentation/Doc/EULA.txt)
-        License(
-            package_name="CUDA Toolkit",
-            package_version="11.8.0",
-            license_name=None,
-            license_text="tools/licenses/cuda/EULA.txt",
-            license_text_type="local_address",
-        ),
-        # license text from cuDNN v8.9.2 (June 1st, 2023), for CUDA 11.x, cuDNN Library for Windows # noqa: B950
-        # https://developer.nvidia.com/rdp/cudnn-archive # noqa: B950
-        # https://developer.download.nvidia.com/compute/cudnn/redist/cudnn/windows-x86_64/cudnn-windows-x86_64-8.9.2.26_cuda11-archive.zip # noqa: B950
-        # cudnn-windows-x86_64-8.9.2.26_cuda11-archive.zip (cudnn-windows-x86_64-8.9.2.26_cuda11-archive/LICENSE) # noqa: B950
-        License(
-            package_name="cuDNN",
-            package_version="8.9.2",
-            license_name=None,
-            license_text="tools/licenses/cudnn/LICENSE",
-            license_text_type="local_address",
-        ),
-    ]
->>>>>>> d077fcde
 
     return licenses
 
