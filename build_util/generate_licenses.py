import json
import os
import subprocess
import urllib.request
from pathlib import Path
from typing import Literal


class LicenseError(Exception):
    # License違反があった場合、このエラーを出します。
    pass


class License:
    def __init__(
        self,
        package_name: str,
        package_version: str | None,
        license_name: str | None,
        license_text: str,
        license_text_type: Literal["raw", "local_address", "remote_address"],
    ):
        self.package_name = package_name
        self.package_version = package_version
        self.license_name = license_name

        if license_text_type == "raw":
            self.license_text = license_text
        elif license_text_type == "local_address":
            # ライセンステキストをローカルのライセンスファイルから抽出する
            self.license_text = Path(license_text).read_text(encoding="utf8")
        elif license_text_type == "remote_address":
            self.license_text = get_license_text(license_text)
        else:
            raise Exception("型で保護され実行されないはずのパスが実行されました")


def get_license_text(text_url: str) -> str:
    """URL が指すテキストを取得する。"""
    with urllib.request.urlopen(text_url) as res:
        # NOTE: `urlopen` 返り値の型が貧弱なため型チェックを無視する
        return res.read().decode()  # type: ignore


def generate_licenses() -> list[License]:
    python_version = "3.11.9"
    licenses: list[License] = []
    licenses += [
        License(
            package_name="VOICEVOX ENGINE",
            package_version=None,
            license_name="LGPL license",
            license_text="https://raw.githubusercontent.com/VOICEVOX/voicevox_engine/master/LGPL_LICENSE",
            license_text_type="remote_address",
        ),
        # https://sourceforge.net/projects/open-jtalk/files/Open%20JTalk/open_jtalk-1.11/
        License(
            package_name="Open JTalk",
            package_version="1.11",
            license_name="Modified BSD license",
            license_text="docs/licenses/open_jtalk/COPYING",
            license_text_type="local_address",
        ),
        License(
            package_name="MeCab",
            package_version=None,
            license_name="Modified BSD license",
            license_text="docs/licenses/open_jtalk/mecab/COPYING",
            license_text_type="local_address",
        ),
        License(
            package_name="NAIST Japanese Dictionary",
            package_version=None,
            license_name="Modified BSD license",
            license_text="docs/licenses//open_jtalk/mecab-naist-jdic/COPYING",
            license_text_type="local_address",
        ),
        License(
            package_name="PyTorch",
            package_version="2.2.2",
            license_name="BSD-style license",
            license_text="https://raw.githubusercontent.com/pytorch/pytorch/master/LICENSE",
            license_text_type="remote_address",
        ),
        License(
            package_name="Python",
            package_version=python_version,
            license_name="Python Software Foundation License",
            license_text=f"https://raw.githubusercontent.com/python/cpython/v{python_version}/LICENSE",
            license_text_type="remote_address",
        ),
    ]

    # pip
    try:
        pip_licenses_output = subprocess.run(
            "pip-licenses "
            "--from=mixed "
            "--format=json "
            "--with-urls "
            "--with-license-file "
            "--no-license-path ",
            shell=True,
            capture_output=True,
            check=True,
            env=os.environ,
        ).stdout.decode()
    except subprocess.CalledProcessError as err:
        raise Exception(
            f"command output:\n{err.stderr and err.stderr.decode()}"
        ) from err

    licenses_json = json.loads(pip_licenses_output)
    for license_json in licenses_json:
        # ライセンス文を pip 外で取得されたもので上書きする
        package_name: str = license_json["Name"].lower()
        if license_json["LicenseText"] == "UNKNOWN":
            if package_name == "core" and license_json["Version"] == "0.0.0":
                continue
            elif package_name == "future":
                text_url = "https://raw.githubusercontent.com/PythonCharmers/python-future/master/LICENSE.txt"  # noqa: B950
                license_json["LicenseText"] = get_license_text(text_url)
            elif package_name == "pefile":
                text_url = "https://raw.githubusercontent.com/erocarrera/pefile/master/LICENSE"  # noqa: B950
                license_json["LicenseText"] = get_license_text(text_url)
            elif package_name == "pyopenjtalk":
                text_url = "https://raw.githubusercontent.com/r9y9/pyopenjtalk/master/LICENSE.md"  # noqa: B950
                license_json["LicenseText"] = get_license_text(text_url)
            elif package_name == "python-multipart":
                text_url = "https://raw.githubusercontent.com/andrew-d/python-multipart/master/LICENSE.txt"  # noqa: B950
                license_json["LicenseText"] = get_license_text(text_url)
            elif package_name == "romkan":
                text_url = "https://raw.githubusercontent.com/soimort/python-romkan/master/LICENSE"  # noqa: B950
                license_json["LicenseText"] = get_license_text(text_url)
            elif package_name == "distlib":
                text_url = "https://bitbucket.org/pypa/distlib/raw/7d93712134b28401407da27382f2b6236c87623a/LICENSE.txt"  # noqa: B950
                license_json["LicenseText"] = get_license_text(text_url)
            elif package_name == "jsonschema":
                text_url = "https://raw.githubusercontent.com/python-jsonschema/jsonschema/dbc398245a583cb2366795dc529ae042d10c1577/COPYING"  # noqa: B950
                license_json["LicenseText"] = get_license_text(text_url)
            elif package_name == "lockfile":
                text_url = "https://opendev.org/openstack/pylockfile/raw/tag/0.12.2/LICENSE"  # noqa: B950
                license_json["LicenseText"] = get_license_text(text_url)
            elif package_name == "platformdirs":
                text_url = "https://raw.githubusercontent.com/platformdirs/platformdirs/aa671aaa97913c7b948567f4d9c77d4f98bfa134/LICENSE"  # noqa: B950
                license_json["LicenseText"] = get_license_text(text_url)
            elif package_name == "webencodings":
                text_url = "https://raw.githubusercontent.com/gsnedders/python-webencodings/fa2cb5d75ab41e63ace691bc0825d3432ba7d694/LICENSE"  # noqa: B950
                license_json["LicenseText"] = get_license_text(text_url)
            else:
                # ライセンスがpypiに無い
                raise Exception(f"No License info provided for {package_name}")
        # soxr
        if package_name == "soxr":
            text_url = "https://raw.githubusercontent.com/dofuuz/python-soxr/v0.3.6/LICENSE.txt"  # noqa: B950
            license_json["LicenseText"] = get_license_text(text_url)

        license = License(
            package_name=license_json["Name"],
            package_version=license_json["Version"],
            license_name=license_json["License"],
            license_text=license_json["LicenseText"],
            license_text_type="raw",
        )
<<<<<<< HEAD
        # FIXME: assert license type
        if license.license_text == "UNKNOWN":
            if license.package_name.lower() == "future":
                with urllib.request.urlopen(
                    "https://raw.githubusercontent.com/PythonCharmers/python-future/master/LICENSE.txt"  # noqa: B950
                ) as res:
                    license.license_text = res.read().decode()
            elif license.package_name.lower() == "pefile":
                with urllib.request.urlopen(
                    "https://raw.githubusercontent.com/erocarrera/pefile/master/LICENSE"  # noqa: B950
                ) as res:
                    license.license_text = res.read().decode()
            elif license.package_name.lower() == "pyopenjtalk-dict":
                with urllib.request.urlopen(
                    "https://raw.githubusercontent.com/litagin02/pyopenjtalk/master/LICENSE.md"
                ) as res:
                    license.license_text = res.read().decode()
            elif license.package_name.lower() == "python-multipart":
                with urllib.request.urlopen(
                    "https://raw.githubusercontent.com/andrew-d/python-multipart/master/LICENSE.txt"  # noqa: B950
                ) as res:
                    license.license_text = res.read().decode()
            elif license.package_name.lower() == "romkan":
                with urllib.request.urlopen(
                    "https://raw.githubusercontent.com/soimort/python-romkan/master/LICENSE"
                ) as res:
                    license.license_text = res.read().decode()
            elif license.package_name.lower() == "distlib":
                with urllib.request.urlopen(
                    "https://bitbucket.org/pypa/distlib/raw/7d93712134b28401407da27382f2b6236c87623a/LICENSE.txt"  # noqa: B950
                ) as res:
                    license.license_text = res.read().decode()
            elif license.package_name.lower() == "jsonschema":
                with urllib.request.urlopen(
                    "https://raw.githubusercontent.com/python-jsonschema/jsonschema/dbc398245a583cb2366795dc529ae042d10c1577/COPYING"
                ) as res:
                    license.license_text = res.read().decode()
            elif license.package_name.lower() == "lockfile":
                with urllib.request.urlopen(
                    "https://opendev.org/openstack/pylockfile/raw/tag/0.12.2/LICENSE"
                ) as res:
                    license.license_text = res.read().decode()
            elif license.package_name.lower() == "platformdirs":
                with urllib.request.urlopen(
                    "https://raw.githubusercontent.com/platformdirs/platformdirs/aa671aaa97913c7b948567f4d9c77d4f98bfa134/LICENSE"
                ) as res:
                    license.license_text = res.read().decode()
            elif license.package_name.lower() == "webencodings":
                with urllib.request.urlopen(
                    "https://raw.githubusercontent.com/gsnedders/python-webencodings/fa2cb5d75ab41e63ace691bc0825d3432ba7d694/LICENSE"
                ) as res:
                    license.license_text = res.read().decode()
            elif license.package_name.lower() == "antlr4-python3-runtime":
                with urllib.request.urlopen(
                    "https://raw.githubusercontent.com/antlr/antlr4/v4.11.1/LICENSE.txt"
                ) as res:
                    license.license_text = res.read().decode()
            elif license.package_name.lower() == "gradio_client":
                with urllib.request.urlopen(
                    "https://raw.githubusercontent.com/gradio-app/gradio/v3.41.0/LICENSE"
                ) as res:
                    license.license_text = res.read().decode()
            elif license.package_name.lower() == "jieba":
                with urllib.request.urlopen(
                    "https://raw.githubusercontent.com/fxsjy/jieba/v0.42.1/LICENSE"
                ) as res:
                    license.license_text = res.read().decode()
            elif license.package_name.lower() == "primepy":
                with urllib.request.urlopen(
                    "https://raw.githubusercontent.com/janaindrajit/primePy/9c98276fee5211e8761dfc03c9a1e02127e09e4a/LICENSE"
                ) as res:
                    license.license_text = res.read().decode()
            elif license.package_name.lower() == "pyproject_hooks":
                with urllib.request.urlopen(
                    "https://raw.githubusercontent.com/pypa/pyproject-hooks/v1.1.0/LICENSE"
                ) as res:
                    license.license_text = res.read().decode()
            elif license.package_name.lower() == "safetensors":
                with urllib.request.urlopen(
                    "https://raw.githubusercontent.com/huggingface/safetensors/v0.4.3/LICENSE"
                ) as res:
                    license.license_text = res.read().decode()
            elif license.package_name.lower() == "sentencepiece":
                with urllib.request.urlopen(
                    "https://raw.githubusercontent.com/google/sentencepiece/v0.2.0/LICENSE"
                ) as res:
                    license.license_text = res.read().decode()
            elif license.package_name.lower() == "tokenizers":
                with urllib.request.urlopen(
                    "https://raw.githubusercontent.com/huggingface/tokenizers/v0.19.1/LICENSE"
                ) as res:
                    license.license_text = res.read().decode()
            elif license.package_name.lower() == "types-pyyaml":
                with urllib.request.urlopen(
                    "https://raw.githubusercontent.com/python/typeshed/57f3dcac8dbed008479b251512975901a0206deb/LICENSE"
                ) as res:
                    license.license_text = res.read().decode()
            else:
                # ライセンスがpypiに無い
                raise Exception(f"No License info provided for {license.package_name}")

        # soxr
        if license.package_name.lower() == "soxr":
            with urllib.request.urlopen(
                "https://raw.githubusercontent.com/dofuuz/python-soxr/v0.3.6/LICENSE.txt"
            ) as res:
                license.license_text = res.read().decode()

        licenses.append(license)

=======

        # ライセンスを確認する
        license_names_str = license.license_name or ""
        license_names = license_names_str.split("; ")
        for license_name in license_names:
            if license_name in [
                "GNU General Public License v2 (GPLv2)",
                "GNU General Public License (GPL)",
                "GNU General Public License v3 (GPLv3)",
                "GNU Affero General Public License v3 (AGPL-3)",
            ]:
                raise LicenseError(
                    f"ライセンス違反: {license.package_name} is {license.license_name}"
                )

        licenses.append(license)

    python_version = "3.11.3"

    licenses += [
        # https://sourceforge.net/projects/open-jtalk/files/Open%20JTalk/open_jtalk-1.11/
        License(
            package_name="Open JTalk",
            package_version="1.11",
            license_name="Modified BSD license",
            license_text="build_util/licenses/open_jtalk/COPYING",
            license_text_type="local_address",
        ),
        License(
            package_name="MeCab",
            package_version=None,
            license_name="Modified BSD license",
            license_text="build_util/licenses/open_jtalk/mecab/COPYING",
            license_text_type="local_address",
        ),
        License(
            package_name="NAIST Japanese Dictionary",
            package_version=None,
            license_name="Modified BSD license",
            license_text="build_util/licenses//open_jtalk/mecab-naist-jdic/COPYING",
            license_text_type="local_address",
        ),
        License(
            package_name='HTS Voice "Mei"',
            package_version=None,
            license_name="Creative Commons Attribution 3.0 license",
            license_text="https://raw.githubusercontent.com/r9y9/pyopenjtalk/master/pyopenjtalk/htsvoice/LICENSE_mei_normal.htsvoice",  # noqa: B950
            license_text_type="remote_address",
        ),
        License(
            package_name="VOICEVOX CORE",
            package_version=None,
            license_name="MIT license",
            license_text="https://raw.githubusercontent.com/VOICEVOX/voicevox_core/main/LICENSE",
            license_text_type="remote_address",
        ),
        License(
            package_name="VOICEVOX ENGINE",
            package_version=None,
            license_name="LGPL license",
            license_text="https://raw.githubusercontent.com/VOICEVOX/voicevox_engine/master/LGPL_LICENSE",
            license_text_type="remote_address",
        ),
        License(
            package_name="world",
            package_version=None,
            license_name="Modified BSD license",
            license_text="https://raw.githubusercontent.com/mmorise/World/master/LICENSE.txt",
            license_text_type="remote_address",
        ),
        License(
            package_name="PyTorch",
            package_version="1.9.0",
            license_name="BSD-style license",
            license_text="https://raw.githubusercontent.com/pytorch/pytorch/master/LICENSE",
            license_text_type="remote_address",
        ),
        License(
            package_name="ONNX Runtime",
            package_version="1.13.1",
            license_name="MIT license",
            license_text="https://raw.githubusercontent.com/microsoft/onnxruntime/master/LICENSE",
            license_text_type="remote_address",
        ),
        License(
            package_name="Python",
            package_version=python_version,
            license_name="Python Software Foundation License",
            license_text=f"https://raw.githubusercontent.com/python/cpython/v{python_version}/LICENSE",
            license_text_type="remote_address",
        ),
        # OpenBLAS
        License(
            package_name="OpenBLAS",
            package_version=None,
            license_name="BSD 3-clause license",
            license_text="https://raw.githubusercontent.com/xianyi/OpenBLAS/develop/LICENSE",
            license_text_type="remote_address",
        ),
        License(
            package_name="libsndfile-binaries",
            package_version="1.2.0",
            license_name="LGPL-2.1 license",
            license_text="https://raw.githubusercontent.com/bastibe/libsndfile-binaries/d9887ef926bb11cf1a2526be4ab6f9dc690234c0/COPYING",  # noqa: B950
            license_text_type="remote_address",
        ),
        License(
            package_name="libogg",
            package_version="1.3.5",
            license_name="BSD 3-clause license",
            license_text="https://raw.githubusercontent.com/xiph/ogg/v1.3.5/COPYING",
            license_text_type="remote_address",
        ),
        License(
            package_name="libvorbis",
            package_version="1.3.7",
            license_name="BSD 3-clause license",
            license_text="https://raw.githubusercontent.com/xiph/vorbis/v1.3.7/COPYING",
            license_text_type="remote_address",
        ),
        # libflac
        License(
            package_name="FLAC",
            package_version="1.4.2",
            license_name="Xiph.org's BSD-like license",
            license_text="https://raw.githubusercontent.com/xiph/flac/1.4.2/COPYING.Xiph",
            license_text_type="remote_address",
        ),
        # libopus
        License(
            package_name="Opus",
            package_version="1.3.1",
            license_name="BSD 3-clause license",
            license_text="https://raw.githubusercontent.com/xiph/opus/v1.3.1/COPYING",
            license_text_type="remote_address",
        ),
        # https://sourceforge.net/projects/mpg123/files/mpg123/1.30.2/
        License(
            package_name="mpg123",
            package_version="1.30.2",
            license_name="LGPL-2.1 license",
            license_text="build_util/licenses/mpg123/COPYING",
            license_text_type="local_address",
        ),
        # liblame
        # https://sourceforge.net/projects/lame/files/lame/3.100/
        License(
            package_name="lame",
            package_version="3.100",
            license_name="LGPL-2.0 license",
            license_text="https://svn.code.sf.net/p/lame/svn/tags/RELEASE__3_100/lame/COPYING",
            license_text_type="remote_address",
        ),
        # license text from CUDA 11.8.0
        # https://developer.nvidia.com/cuda-11-8-0-download-archive?target_os=Windows&target_arch=x86_64&target_version=10&target_type=exe_local # noqa: B950
        # https://developer.download.nvidia.com/compute/cuda/11.8.0/local_installers/cuda_11.8.0_522.06_windows.exe # noqa: B950
        # cuda_11.8.0_522.06_windows.exe (cuda_documentation/Doc/EULA.txt)
        License(
            package_name="CUDA Toolkit",
            package_version="11.8.0",
            license_name=None,
            license_text="build_util/licenses/cuda/EULA.txt",
            license_text_type="local_address",
        ),
        # license text from cuDNN v8.9.2 (June 1st, 2023), for CUDA 11.x, cuDNN Library for Windows # noqa: B950
        # https://developer.nvidia.com/rdp/cudnn-archive # noqa: B950
        # https://developer.download.nvidia.com/compute/cudnn/redist/cudnn/windows-x86_64/cudnn-windows-x86_64-8.9.2.26_cuda11-archive.zip # noqa: B950
        # cudnn-windows-x86_64-8.9.2.26_cuda11-archive.zip (cudnn-windows-x86_64-8.9.2.26_cuda11-archive/LICENSE) # noqa: B950
        License(
            package_name="cuDNN",
            package_version="8.9.2",
            license_name=None,
            license_text="build_util/licenses/cudnn/LICENSE",
            license_text_type="local_address",
        ),
    ]

>>>>>>> 1269fabb
    return licenses


if __name__ == "__main__":
    import argparse
    import sys

    parser = argparse.ArgumentParser()
    parser.add_argument("-o", "--output_path", type=str)
    args = parser.parse_args()

    output_path = args.output_path

    licenses = generate_licenses()

    # dump
    out = Path(output_path).open("w") if output_path else sys.stdout
    json.dump(
        [
            {
                "name": license.package_name,
                "version": license.package_version,
                "license": license.license_name,
                "text": license.license_text,
            }
            for license in licenses
        ],
        out,
    )<|MERGE_RESOLUTION|>--- conflicted
+++ resolved
@@ -43,53 +43,7 @@
 
 
 def generate_licenses() -> list[License]:
-    python_version = "3.11.9"
     licenses: list[License] = []
-    licenses += [
-        License(
-            package_name="VOICEVOX ENGINE",
-            package_version=None,
-            license_name="LGPL license",
-            license_text="https://raw.githubusercontent.com/VOICEVOX/voicevox_engine/master/LGPL_LICENSE",
-            license_text_type="remote_address",
-        ),
-        # https://sourceforge.net/projects/open-jtalk/files/Open%20JTalk/open_jtalk-1.11/
-        License(
-            package_name="Open JTalk",
-            package_version="1.11",
-            license_name="Modified BSD license",
-            license_text="docs/licenses/open_jtalk/COPYING",
-            license_text_type="local_address",
-        ),
-        License(
-            package_name="MeCab",
-            package_version=None,
-            license_name="Modified BSD license",
-            license_text="docs/licenses/open_jtalk/mecab/COPYING",
-            license_text_type="local_address",
-        ),
-        License(
-            package_name="NAIST Japanese Dictionary",
-            package_version=None,
-            license_name="Modified BSD license",
-            license_text="docs/licenses//open_jtalk/mecab-naist-jdic/COPYING",
-            license_text_type="local_address",
-        ),
-        License(
-            package_name="PyTorch",
-            package_version="2.2.2",
-            license_name="BSD-style license",
-            license_text="https://raw.githubusercontent.com/pytorch/pytorch/master/LICENSE",
-            license_text_type="remote_address",
-        ),
-        License(
-            package_name="Python",
-            package_version=python_version,
-            license_name="Python Software Foundation License",
-            license_text=f"https://raw.githubusercontent.com/python/cpython/v{python_version}/LICENSE",
-            license_text_type="remote_address",
-        ),
-    ]
 
     # pip
     try:
@@ -123,8 +77,8 @@
             elif package_name == "pefile":
                 text_url = "https://raw.githubusercontent.com/erocarrera/pefile/master/LICENSE"  # noqa: B950
                 license_json["LicenseText"] = get_license_text(text_url)
-            elif package_name == "pyopenjtalk":
-                text_url = "https://raw.githubusercontent.com/r9y9/pyopenjtalk/master/LICENSE.md"  # noqa: B950
+            elif package_name == "pyopenjtalk-dict":
+                text_url = "https://raw.githubusercontent.com/litagin02/pyopenjtalk/master/LICENSE.md"  # noqa: B950
                 license_json["LicenseText"] = get_license_text(text_url)
             elif package_name == "python-multipart":
                 text_url = "https://raw.githubusercontent.com/andrew-d/python-multipart/master/LICENSE.txt"  # noqa: B950
@@ -146,6 +100,33 @@
                 license_json["LicenseText"] = get_license_text(text_url)
             elif package_name == "webencodings":
                 text_url = "https://raw.githubusercontent.com/gsnedders/python-webencodings/fa2cb5d75ab41e63ace691bc0825d3432ba7d694/LICENSE"  # noqa: B950
+                license_json["LicenseText"] = get_license_text(text_url)
+            elif package_name == "antlr4-python3-runtime":
+                text_url = "https://raw.githubusercontent.com/antlr/antlr4/v4.11.1/LICENSE.txt"  # noqa: B950
+                license_json["LicenseText"] = get_license_text(text_url)
+            elif package_name == "gradio_client":
+                text_url = "https://raw.githubusercontent.com/gradio-app/gradio/v3.41.0/LICENSE"  # noqa: B950
+                license_json["LicenseText"] = get_license_text(text_url)
+            elif package_name == "jieba":
+                text_url = "https://raw.githubusercontent.com/fxsjy/jieba/v0.42.1/LICENSE"  # noqa: B950
+                license_json["LicenseText"] = get_license_text(text_url)
+            elif package_name == "primepy":
+                text_url = "https://raw.githubusercontent.com/janaindrajit/primePy/9c98276fee5211e8761dfc03c9a1e02127e09e4a/LICENSE"  # noqa: B950
+                license_json["LicenseText"] = get_license_text(text_url)
+            elif package_name == "pyproject_hooks":
+                text_url = "https://raw.githubusercontent.com/pypa/pyproject-hooks/v1.1.0/LICENSE"  # noqa: B950
+                license_json["LicenseText"] = get_license_text(text_url)
+            elif package_name == "safetensors":
+                text_url = "https://raw.githubusercontent.com/huggingface/safetensors/v0.4.3/LICENSE"  # noqa: B950
+                license_json["LicenseText"] = get_license_text(text_url)
+            elif package_name == "sentencepiece":
+                text_url = "https://raw.githubusercontent.com/google/sentencepiece/v0.2.0/LICENSE"  # noqa: B950
+                license_json["LicenseText"] = get_license_text(text_url)
+            elif package_name == "tokenizers":
+                text_url = "https://raw.githubusercontent.com/huggingface/tokenizers/v0.19.1/LICENSE"  # noqa: B950
+                license_json["LicenseText"] = get_license_text(text_url)
+            elif package_name == "types-pyyaml":
+                text_url = "https://raw.githubusercontent.com/python/typeshed/57f3dcac8dbed008479b251512975901a0206deb/LICENSE"  # noqa: B950
                 license_json["LicenseText"] = get_license_text(text_url)
             else:
                 # ライセンスがpypiに無い
@@ -162,138 +143,19 @@
             license_text=license_json["LicenseText"],
             license_text_type="raw",
         )
-<<<<<<< HEAD
-        # FIXME: assert license type
-        if license.license_text == "UNKNOWN":
-            if license.package_name.lower() == "future":
-                with urllib.request.urlopen(
-                    "https://raw.githubusercontent.com/PythonCharmers/python-future/master/LICENSE.txt"  # noqa: B950
-                ) as res:
-                    license.license_text = res.read().decode()
-            elif license.package_name.lower() == "pefile":
-                with urllib.request.urlopen(
-                    "https://raw.githubusercontent.com/erocarrera/pefile/master/LICENSE"  # noqa: B950
-                ) as res:
-                    license.license_text = res.read().decode()
-            elif license.package_name.lower() == "pyopenjtalk-dict":
-                with urllib.request.urlopen(
-                    "https://raw.githubusercontent.com/litagin02/pyopenjtalk/master/LICENSE.md"
-                ) as res:
-                    license.license_text = res.read().decode()
-            elif license.package_name.lower() == "python-multipart":
-                with urllib.request.urlopen(
-                    "https://raw.githubusercontent.com/andrew-d/python-multipart/master/LICENSE.txt"  # noqa: B950
-                ) as res:
-                    license.license_text = res.read().decode()
-            elif license.package_name.lower() == "romkan":
-                with urllib.request.urlopen(
-                    "https://raw.githubusercontent.com/soimort/python-romkan/master/LICENSE"
-                ) as res:
-                    license.license_text = res.read().decode()
-            elif license.package_name.lower() == "distlib":
-                with urllib.request.urlopen(
-                    "https://bitbucket.org/pypa/distlib/raw/7d93712134b28401407da27382f2b6236c87623a/LICENSE.txt"  # noqa: B950
-                ) as res:
-                    license.license_text = res.read().decode()
-            elif license.package_name.lower() == "jsonschema":
-                with urllib.request.urlopen(
-                    "https://raw.githubusercontent.com/python-jsonschema/jsonschema/dbc398245a583cb2366795dc529ae042d10c1577/COPYING"
-                ) as res:
-                    license.license_text = res.read().decode()
-            elif license.package_name.lower() == "lockfile":
-                with urllib.request.urlopen(
-                    "https://opendev.org/openstack/pylockfile/raw/tag/0.12.2/LICENSE"
-                ) as res:
-                    license.license_text = res.read().decode()
-            elif license.package_name.lower() == "platformdirs":
-                with urllib.request.urlopen(
-                    "https://raw.githubusercontent.com/platformdirs/platformdirs/aa671aaa97913c7b948567f4d9c77d4f98bfa134/LICENSE"
-                ) as res:
-                    license.license_text = res.read().decode()
-            elif license.package_name.lower() == "webencodings":
-                with urllib.request.urlopen(
-                    "https://raw.githubusercontent.com/gsnedders/python-webencodings/fa2cb5d75ab41e63ace691bc0825d3432ba7d694/LICENSE"
-                ) as res:
-                    license.license_text = res.read().decode()
-            elif license.package_name.lower() == "antlr4-python3-runtime":
-                with urllib.request.urlopen(
-                    "https://raw.githubusercontent.com/antlr/antlr4/v4.11.1/LICENSE.txt"
-                ) as res:
-                    license.license_text = res.read().decode()
-            elif license.package_name.lower() == "gradio_client":
-                with urllib.request.urlopen(
-                    "https://raw.githubusercontent.com/gradio-app/gradio/v3.41.0/LICENSE"
-                ) as res:
-                    license.license_text = res.read().decode()
-            elif license.package_name.lower() == "jieba":
-                with urllib.request.urlopen(
-                    "https://raw.githubusercontent.com/fxsjy/jieba/v0.42.1/LICENSE"
-                ) as res:
-                    license.license_text = res.read().decode()
-            elif license.package_name.lower() == "primepy":
-                with urllib.request.urlopen(
-                    "https://raw.githubusercontent.com/janaindrajit/primePy/9c98276fee5211e8761dfc03c9a1e02127e09e4a/LICENSE"
-                ) as res:
-                    license.license_text = res.read().decode()
-            elif license.package_name.lower() == "pyproject_hooks":
-                with urllib.request.urlopen(
-                    "https://raw.githubusercontent.com/pypa/pyproject-hooks/v1.1.0/LICENSE"
-                ) as res:
-                    license.license_text = res.read().decode()
-            elif license.package_name.lower() == "safetensors":
-                with urllib.request.urlopen(
-                    "https://raw.githubusercontent.com/huggingface/safetensors/v0.4.3/LICENSE"
-                ) as res:
-                    license.license_text = res.read().decode()
-            elif license.package_name.lower() == "sentencepiece":
-                with urllib.request.urlopen(
-                    "https://raw.githubusercontent.com/google/sentencepiece/v0.2.0/LICENSE"
-                ) as res:
-                    license.license_text = res.read().decode()
-            elif license.package_name.lower() == "tokenizers":
-                with urllib.request.urlopen(
-                    "https://raw.githubusercontent.com/huggingface/tokenizers/v0.19.1/LICENSE"
-                ) as res:
-                    license.license_text = res.read().decode()
-            elif license.package_name.lower() == "types-pyyaml":
-                with urllib.request.urlopen(
-                    "https://raw.githubusercontent.com/python/typeshed/57f3dcac8dbed008479b251512975901a0206deb/LICENSE"
-                ) as res:
-                    license.license_text = res.read().decode()
-            else:
-                # ライセンスがpypiに無い
-                raise Exception(f"No License info provided for {license.package_name}")
-
-        # soxr
-        if license.package_name.lower() == "soxr":
-            with urllib.request.urlopen(
-                "https://raw.githubusercontent.com/dofuuz/python-soxr/v0.3.6/LICENSE.txt"
-            ) as res:
-                license.license_text = res.read().decode()
 
         licenses.append(license)
 
-=======
-
-        # ライセンスを確認する
-        license_names_str = license.license_name or ""
-        license_names = license_names_str.split("; ")
-        for license_name in license_names:
-            if license_name in [
-                "GNU General Public License v2 (GPLv2)",
-                "GNU General Public License (GPL)",
-                "GNU General Public License v3 (GPLv3)",
-                "GNU Affero General Public License v3 (AGPL-3)",
-            ]:
-                raise LicenseError(
-                    f"ライセンス違反: {license.package_name} is {license.license_name}"
-                )
-
-        licenses.append(license)
-
-    python_version = "3.11.3"
-
-    licenses += [
+    python_version = "3.11.9"
+
+    licenses = [
+        License(
+            package_name="VOICEVOX ENGINE",
+            package_version=None,
+            license_name="LGPL license",
+            license_text="https://raw.githubusercontent.com/VOICEVOX/voicevox_engine/master/LGPL_LICENSE",
+            license_text_type="remote_address",
+        ),
         # https://sourceforge.net/projects/open-jtalk/files/Open%20JTalk/open_jtalk-1.11/
         License(
             package_name="Open JTalk",
@@ -313,49 +175,14 @@
             package_name="NAIST Japanese Dictionary",
             package_version=None,
             license_name="Modified BSD license",
-            license_text="build_util/licenses//open_jtalk/mecab-naist-jdic/COPYING",
+            license_text="build_util/licenses/open_jtalk/mecab-naist-jdic/COPYING",
             license_text_type="local_address",
         ),
         License(
-            package_name='HTS Voice "Mei"',
-            package_version=None,
-            license_name="Creative Commons Attribution 3.0 license",
-            license_text="https://raw.githubusercontent.com/r9y9/pyopenjtalk/master/pyopenjtalk/htsvoice/LICENSE_mei_normal.htsvoice",  # noqa: B950
-            license_text_type="remote_address",
-        ),
-        License(
-            package_name="VOICEVOX CORE",
-            package_version=None,
-            license_name="MIT license",
-            license_text="https://raw.githubusercontent.com/VOICEVOX/voicevox_core/main/LICENSE",
-            license_text_type="remote_address",
-        ),
-        License(
-            package_name="VOICEVOX ENGINE",
-            package_version=None,
-            license_name="LGPL license",
-            license_text="https://raw.githubusercontent.com/VOICEVOX/voicevox_engine/master/LGPL_LICENSE",
-            license_text_type="remote_address",
-        ),
-        License(
-            package_name="world",
-            package_version=None,
-            license_name="Modified BSD license",
-            license_text="https://raw.githubusercontent.com/mmorise/World/master/LICENSE.txt",
-            license_text_type="remote_address",
-        ),
-        License(
             package_name="PyTorch",
-            package_version="1.9.0",
+            package_version="2.2.2",
             license_name="BSD-style license",
             license_text="https://raw.githubusercontent.com/pytorch/pytorch/master/LICENSE",
-            license_text_type="remote_address",
-        ),
-        License(
-            package_name="ONNX Runtime",
-            package_version="1.13.1",
-            license_name="MIT license",
-            license_text="https://raw.githubusercontent.com/microsoft/onnxruntime/master/LICENSE",
             license_text_type="remote_address",
         ),
         License(
@@ -365,93 +192,8 @@
             license_text=f"https://raw.githubusercontent.com/python/cpython/v{python_version}/LICENSE",
             license_text_type="remote_address",
         ),
-        # OpenBLAS
-        License(
-            package_name="OpenBLAS",
-            package_version=None,
-            license_name="BSD 3-clause license",
-            license_text="https://raw.githubusercontent.com/xianyi/OpenBLAS/develop/LICENSE",
-            license_text_type="remote_address",
-        ),
-        License(
-            package_name="libsndfile-binaries",
-            package_version="1.2.0",
-            license_name="LGPL-2.1 license",
-            license_text="https://raw.githubusercontent.com/bastibe/libsndfile-binaries/d9887ef926bb11cf1a2526be4ab6f9dc690234c0/COPYING",  # noqa: B950
-            license_text_type="remote_address",
-        ),
-        License(
-            package_name="libogg",
-            package_version="1.3.5",
-            license_name="BSD 3-clause license",
-            license_text="https://raw.githubusercontent.com/xiph/ogg/v1.3.5/COPYING",
-            license_text_type="remote_address",
-        ),
-        License(
-            package_name="libvorbis",
-            package_version="1.3.7",
-            license_name="BSD 3-clause license",
-            license_text="https://raw.githubusercontent.com/xiph/vorbis/v1.3.7/COPYING",
-            license_text_type="remote_address",
-        ),
-        # libflac
-        License(
-            package_name="FLAC",
-            package_version="1.4.2",
-            license_name="Xiph.org's BSD-like license",
-            license_text="https://raw.githubusercontent.com/xiph/flac/1.4.2/COPYING.Xiph",
-            license_text_type="remote_address",
-        ),
-        # libopus
-        License(
-            package_name="Opus",
-            package_version="1.3.1",
-            license_name="BSD 3-clause license",
-            license_text="https://raw.githubusercontent.com/xiph/opus/v1.3.1/COPYING",
-            license_text_type="remote_address",
-        ),
-        # https://sourceforge.net/projects/mpg123/files/mpg123/1.30.2/
-        License(
-            package_name="mpg123",
-            package_version="1.30.2",
-            license_name="LGPL-2.1 license",
-            license_text="build_util/licenses/mpg123/COPYING",
-            license_text_type="local_address",
-        ),
-        # liblame
-        # https://sourceforge.net/projects/lame/files/lame/3.100/
-        License(
-            package_name="lame",
-            package_version="3.100",
-            license_name="LGPL-2.0 license",
-            license_text="https://svn.code.sf.net/p/lame/svn/tags/RELEASE__3_100/lame/COPYING",
-            license_text_type="remote_address",
-        ),
-        # license text from CUDA 11.8.0
-        # https://developer.nvidia.com/cuda-11-8-0-download-archive?target_os=Windows&target_arch=x86_64&target_version=10&target_type=exe_local # noqa: B950
-        # https://developer.download.nvidia.com/compute/cuda/11.8.0/local_installers/cuda_11.8.0_522.06_windows.exe # noqa: B950
-        # cuda_11.8.0_522.06_windows.exe (cuda_documentation/Doc/EULA.txt)
-        License(
-            package_name="CUDA Toolkit",
-            package_version="11.8.0",
-            license_name=None,
-            license_text="build_util/licenses/cuda/EULA.txt",
-            license_text_type="local_address",
-        ),
-        # license text from cuDNN v8.9.2 (June 1st, 2023), for CUDA 11.x, cuDNN Library for Windows # noqa: B950
-        # https://developer.nvidia.com/rdp/cudnn-archive # noqa: B950
-        # https://developer.download.nvidia.com/compute/cudnn/redist/cudnn/windows-x86_64/cudnn-windows-x86_64-8.9.2.26_cuda11-archive.zip # noqa: B950
-        # cudnn-windows-x86_64-8.9.2.26_cuda11-archive.zip (cudnn-windows-x86_64-8.9.2.26_cuda11-archive/LICENSE) # noqa: B950
-        License(
-            package_name="cuDNN",
-            package_version="8.9.2",
-            license_name=None,
-            license_text="build_util/licenses/cudnn/LICENSE",
-            license_text_type="local_address",
-        ),
-    ]
-
->>>>>>> 1269fabb
+    ] + licenses  # 前方に追加
+
     return licenses
 
 
